from pyspades.server import hit_packet

def apply_script(protocol, connection, config):
    
    class MapExtensionConnection(connection):
        def on_update_position(self):
            extensions = self.protocol.map_info.extensions
            if (extensions.has_key('water_damage') and
                self.position.z>=61):
                water_damage = extensions['water_damage']                
                self.environment_hit(water_damage)
            connection.on_update_position(self)
    
        def environment_hit(self, value):
            if value<0 and self.hp >= 100: # do nothing at max health
                return
            self.hp -= value
            if self.hp <= 0:
                self.kill()
                return
<<<<<<< HEAD
            hit_packet.value = HIT_CONSTANTS[value]
            hit_packet.sound = True
=======
            if self.hp > 100: # limit health gains
                self.hp = 100
            hit_packet.hp = self.hp
>>>>>>> 33e0e110
            self.send_contained(hit_packet)

    return protocol, MapExtensionConnection<|MERGE_RESOLUTION|>--- conflicted
+++ resolved
@@ -1,31 +1,27 @@
-from pyspades.server import hit_packet
-
-def apply_script(protocol, connection, config):
-    
-    class MapExtensionConnection(connection):
-        def on_update_position(self):
-            extensions = self.protocol.map_info.extensions
-            if (extensions.has_key('water_damage') and
-                self.position.z>=61):
-                water_damage = extensions['water_damage']                
-                self.environment_hit(water_damage)
-            connection.on_update_position(self)
-    
-        def environment_hit(self, value):
-            if value<0 and self.hp >= 100: # do nothing at max health
-                return
-            self.hp -= value
-            if self.hp <= 0:
-                self.kill()
-                return
-<<<<<<< HEAD
-            hit_packet.value = HIT_CONSTANTS[value]
-            hit_packet.sound = True
-=======
-            if self.hp > 100: # limit health gains
-                self.hp = 100
-            hit_packet.hp = self.hp
->>>>>>> 33e0e110
-            self.send_contained(hit_packet)
-
+from pyspades.server import hit_packet
+
+def apply_script(protocol, connection, config):
+    
+    class MapExtensionConnection(connection):
+        def on_update_position(self):
+            extensions = self.protocol.map_info.extensions
+            if (extensions.has_key('water_damage') and
+                self.position.z>=61):
+                water_damage = extensions['water_damage']                
+                self.environment_hit(water_damage)
+            connection.on_update_position(self)
+    
+        def environment_hit(self, value):
+            if value<0 and self.hp >= 100: # do nothing at max health
+                return
+            self.hp -= value
+            if self.hp <= 0:
+                self.kill()
+                return
+            if self.hp > 100: # limit health gains
+                self.hp = 100
+            hit_packet.hp = self.hp
+            hit_packet.sound = True
+            self.send_contained(hit_packet)
+
     return protocol, MapExtensionConnection