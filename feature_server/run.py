# Copyright (c) Mathias Kaerlev 2011-2012.

# This file is part of pyspades.

# pyspades is free software: you can redistribute it and/or modify
# it under the terms of the GNU General Public License as published by
# the Free Software Foundation, either version 3 of the License, or
# (at your option) any later version.

# pyspades is distributed in the hope that it will be useful,
# but WITHOUT ANY WARRANTY; without even the implied warranty of
# MERCHANTABILITY or FITNESS FOR A PARTICULAR PURPOSE.  See the
# GNU General Public License for more details.

# You should have received a copy of the GNU General Public License
# along with pyspades.  If not, see <http://www.gnu.org/licenses/>.

"""
pyspades - default/featured server
"""

import sys
import os
import json
import itertools
import random
import time
import shutil
from collections import deque

for index, name in enumerate(('config.txt', 'config.txt.default')):
    try:
        config = json.load(open(name, 'rb'))
        if index != 0:
            print '(creating config.txt from %s)' % name
            shutil.copy(name, 'config.txt')
        break
    except IOError, e:
        pass
else:
    raise SystemExit('no config.txt file found')

if len(sys.argv) > 1:
    json_parameter = ' '.join(sys.argv[1:])
    config.update(eval(json_parameter))

profile = config.get('profile', False)

frozen = hasattr(sys, 'frozen')

def get_hg_rev():
    import subprocess
    pipe = subprocess.Popen(
        ["hg", "log", "-l", "1", "--template", "{node}"],
        stdout=subprocess.PIPE, stderr = subprocess.PIPE)
    ret = pipe.stdout.read()[:12]
    if not ret:
        return '?'
    return ret

if frozen:
    path = os.path.dirname(unicode(sys.executable, sys.getfilesystemencoding()))
    sys.path.append(path)
    SERVER_VERSION = 'win32 build' # most likely
else:
    sys.path.append('..')
    SERVER_VERSION = get_hg_rev()

if sys.platform == 'linux2':
    try:
        from twisted.internet import epollreactor
        epollreactor.install()
    except ImportError:
        print '(dependencies missing for epoll, using normal reactor)'

if sys.version_info < (2, 7):
    try:
        import psyco
        psyco.full()
    except ImportError:
        print '(optional: install psyco for optimizations)'

import pyspades.debug
from pyspades.server import (ServerProtocol, ServerConnection, position_data,
    grenade_packet, Team)
from map import Map, MapNotFound, check_rotation
from console import create_console
from twisted.internet import reactor
from twisted.internet.task import LoopingCall
from twisted.python import log
from twisted.python.logfile import DailyLogFile
from pyspades.web import getPage
from pyspades.common import encode, decode, prettify_timespan
from pyspades.constants import *
from pyspades.master import MAX_SERVER_NAME_SIZE, get_external_ip
from pyspades.tools import make_server_number
from networkdict import NetworkDict, get_network
from pyspades.exceptions import InvalidData
from pyspades.bytes import NoDataLeft

import commands

def create_path(path):
    if path:
        try:
            os.makedirs(path)
        except OSError:
            pass

def create_filename_path(path):
    create_path(os.path.dirname(path))

def open_create(filename, mode):
    create_filename_path(filename)
    return open(filename, mode)

CHAT_WINDOW_SIZE = 5
CHAT_PER_SECOND = 0.5

class FeatureConnection(ServerConnection):
    printable_name = None
    admin = False
    user_types = None
    rights = None
    last_votekick = None
    last_switch = None
    mute = False
    deaf = False
    login_retries = None
    god = False
    god_build = False
    fly = False
    invisible = False
    building = True
    killing = True
    streak = 0
    best_streak = 0
    last_chat = None
    chat_time = 0
    chat_count = 0
    current_grenade = None
    
    def on_connect(self):
        protocol = self.protocol
        client_ip = self.address[0]
        try:
            name, reason, timestamp = self.protocol.bans[client_ip]
            if timestamp is not None and reactor.seconds() >= timestamp:
                protocol.remove_ban(client_ip)
                protocol.save_bans()
            else:
                print 'banned user %s (%s) attempted to join' % (name, 
                    client_ip)
                self.disconnect()
                return
        except KeyError:
            pass
        manager = self.protocol.ban_manager
        if manager is not None:
            reason = manager.get_ban(client_ip)
            if reason is not None:
                print ('federated banned user (%s) attempted to join, '
                    'banned for %r') % (client_ip, reason)
                self.disconnect()
                return
        ServerConnection.on_connect(self)
    
    def on_join(self):
        if self.protocol.motd is not None:
            self.send_lines(self.protocol.motd)
    
    def on_login(self, name):
        self.printable_name = name.encode('ascii', 'replace')
        print '%s (IP %s, ID %s) entered the game!' % (self.printable_name, 
            self.address[0], self.player_id)
        self.protocol.irc_say('* %s entered the game' % self.name)
    
    def get_spawn_location(self):
        get_location = self.protocol.map_info.get_spawn_location
        if get_location is not None:
            result = get_location(self)
            if result is not None:
                return result
        return ServerConnection.get_spawn_location(self)
    
    def on_disconnect(self):
        if self.name is not None:
            print self.printable_name, 'disconnected!'
            self.protocol.irc_say('* %s disconnected' % self.name)
            if self.protocol.vote is not None:
                self.protocol.vote.on_disconnect(self)
            self.protocol.player_memory.append((self.name, self.address[0]))
        else:
            print '%s disconnected' % self.address[0]
        ServerConnection.on_disconnect(self)
    
    def on_command(self, command, parameters):
        result = commands.handle_command(self, command, parameters)
        if result == False:
            parameters = ['***'] * len(parameters)
        log_message = '<%s> /%s %s' % (self.name, command, 
            ' '.join(parameters))
        if result:
            log_message += ' -> %s' % result
            self.send_chat(result)
        print log_message.encode('ascii', 'replace')
    
    def _can_build(self):
        if not self.building:
            return False
        if not self.god and not self.protocol.building:
            return False
    
    def on_block_build_attempt(self, x, y, z):
        return self._can_build()
    
    def on_line_build_attempt(self, points):
        return self._can_build()
    
    def on_block_build(self, x, y, z):
        if self.god:
            self.refill()
        if self.god_build:
            if self.protocol.god_blocks is None:
                self.protocol.god_blocks = set()
            self.protocol.god_blocks.add((x, y, z))
        elif self.protocol.user_blocks is not None:
            self.protocol.user_blocks.add((x, y, z))
    
    def on_block_destroy(self, x, y, z, mode):
        map_on_block_destroy = self.protocol.map_info.on_block_destroy
        if map_on_block_destroy is not None:
            result = map_on_block_destroy(self, x, y, z, mode)
            if result == False:
                return result
        if not self.building:
            return False
        if not self.god:
            if not self.protocol.building:
                return False
            is_indestructable = self.protocol.is_indestructable
            if mode == DESTROY_BLOCK:
                if is_indestructable(x, y, z):
                    return False
            elif mode == SPADE_DESTROY:
                if (is_indestructable(x, y, z) or
                is_indestructable(x, y, z + 1) or
                is_indestructable(x, y, z - 1)):
                    return False
            elif mode == GRENADE_DESTROY:
                for nade_x in xrange(x - 1, x + 2):
                    for nade_y in xrange(y - 1, y + 2):
                        for nade_z in xrange(z - 1, z + 2):
                            if is_indestructable(nade_x, nade_y, nade_z):
                                return False
    
    def on_block_removed(self, x, y, z):
        if self.protocol.user_blocks is not None:
            self.protocol.user_blocks.discard((x, y, z))
        if self.protocol.god_blocks is not None:
            self.protocol.god_blocks.discard((x, y, z))
    
    def on_hit(self, hit_amount, player, type):
        if not self.protocol.killing:
            self.send_chat(
                "You can't kill anyone right now! Damage is turned OFF")
            return False
        if not self.killing:
            self.send_chat("%s. You can't kill anyone." % player.name)
            return False
        elif player.god:
            if not player.invisible:
                self.send_chat("You can't hurt %s! That player is in "
                    "*god mode*" % player.name)
            return False
        if self.god:
            self.protocol.send_chat('%s, killing in god mode is forbidden!' %
                self.name, irc = True)
            self.protocol.send_chat('%s returned to being a mere human.' %
                self.name, irc = True)
            self.god = False
            self.god_build = False

    def on_kill(self, killer, type):
        self.streak = 0
        self.airstrike = False
        if killer is None or self.team is killer.team:
            return
        if self.current_grenade is None or self.current_grenade == 'grenade':
            # doesn't give streak kills on airstrikes (or other types of
            # explosions)
            killer.streak += 1
            killer.best_streak = max(killer.streak, killer.best_streak)
        killer.team.kills += 1
    
    def on_reset(self):
        self.streak = 0
        self.best_streak = 0
    
    def on_animation_update(self, primary_fire, secondary_fire, jump, crouch):
        if self.fly and crouch and self.world_object.velocity.z != 0.0:
            jump = True
        return primary_fire, secondary_fire, jump, crouch
    
    def grenade_exploded(self, grenade):
        self.current_grenade = grenade
        ServerConnection.grenade_exploded(self, grenade)
        self.current_grenade = None
    
    def on_fall(self, damage):
        if self.god:
            return False
        if not self.protocol.fall_damage:
            return False
    
    def on_grenade(self, time_left):
        if self.god:
            self.refill()
    
    def on_team_join(self, team):
        if self.team is not None:
            if self.protocol.teamswitch_interval:
                teamswitch_interval = self.protocol.teamswitch_interval
                if teamswitch_interval == 'never':
                    self.send_chat('Switching teams is not allowed')
                    return False
                if (self.last_switch is not None and 
                    reactor.seconds() - self.last_switch < teamswitch_interval * 60):
                    self.send_chat('You must wait before switching teams again')
                    return False
        if team.locked:
            self.send_chat('Team is locked')
            return False
        balanced_teams = self.protocol.balanced_teams
        if balanced_teams and not team.spectator:
            other_team = team.other
            if other_team.count() < team.count() + 1 - balanced_teams:
                self.send_chat('Team is full')
                return False
        self.last_switch = reactor.seconds()
    
    def on_chat(self, value, global_message):
        if not self.mute:
            current_time = reactor.seconds()
            if self.last_chat is None:
                self.last_chat = current_time
            else:
                self.chat_time += current_time - self.last_chat
                if self.chat_count > CHAT_WINDOW_SIZE:
                    if self.chat_count / self.chat_time > CHAT_PER_SECOND:
                        self.mute = True
                        self.protocol.send_chat(
                            '%s has been muted for excessive spam' % (self.name), 
                            irc = True)
                    self.chat_time = self.chat_count = 0
                else:
                    self.chat_count += 1
                self.last_chat = current_time
        message = '<%s> %s' % (self.name, value)
        if self.mute:
            message = '(MUTED) %s' % message
        elif global_message and self.protocol.global_chat:
            self.protocol.irc_say('<%s> %s' % (self.name, value))
        print message.encode('ascii', 'replace')
        if self.mute:
            self.send_chat('(Chat not sent - you are muted)')
            return False
        elif global_message and not self.protocol.global_chat:
            self.send_chat('(Chat not sent - global chat disabled)')
            return False
        return value
    
    def kick(self, reason = None, silent = False):
        if not silent:
            if reason is not None:
                message = '%s was kicked: %s' % (self.name, reason)
            else:
                message = '%s was kicked' % self.name
            self.protocol.send_chat(message, irc = True)
        self.disconnect()
    
    def ban(self, reason = None, duration = None):
        reason = ': ' + reason if reason is not None else ''
        duration = duration or None
        if self.protocol.vote is not None:
            self.protocol.vote.on_player_banned(self)
        if duration is None:
            message = '%s permabanned%s' % (self.name, reason)
        else:
            message = '%s banned for %s%s' % (self.name,
                prettify_timespan(duration * 60), reason)
        self.protocol.send_chat(message, irc = True)
        self.protocol.add_ban(self.address[0], reason, duration, self.name)

    def send_lines(self, lines):
        current_time = 0
        for line in lines:
            reactor.callLater(current_time, self.send_chat, line)
            current_time += 2
    
    def on_hack_attempt(self, reason):
        print 'Hack attempt detected from %s: %s' % (self.printable_name, 
            reason)
        self.kick(reason)
    
    def on_user_login(self, user_type):
        self.admin = self.admin or (user_type == 'admin')
        self.speedhack_detect = False
        message = ' logged in as %s' % (user_type)
        self.send_chat('You' + message)
        self.protocol.irc_say("* " + self.name + message)
    
    def timed_out(self):
        if self.name is not None:
            print '%s timed out' % self.printable_name
        ServerConnection.timed_out(self)

def encode_lines(value):
    if value is not None:
        lines = []
        for line in value:
            lines.append(encode(line))
        return lines

def random_choice_cycle(choices):
    while 1:
        yield random.choice(choices)

class FeatureTeam(Team):
    locked = False
    
    def get_entity_location(self, entity_id):
        get_location = self.protocol.map_info.get_entity_location
        if get_location is not None:
            result = get_location(self, entity_id)
            if result is not None:
                return result
        return Team.get_entity_location(self, entity_id)

class FeatureProtocol(ServerProtocol):
    connection_class = FeatureConnection
    bans = None
    ban_publish = None
    ban_manager = None
    player_memory = None
    irc_relay = None
    balanced_teams = None
    timestamps = None
    building = True
    killing = True
    global_chat = True
    remote_console = None
    debug_log = None
    advance_call = None
    master_reconnect_call = None
    master = False
    ip = None
    identifier = None
    
    # voting
    votekick_time = 120 # 2 minutes
    votekick_interval = 3 * 60 # 3 minutes
    votekick_percentage = 25.0
    vote = None
    vote_call = None
    vote_update_call = None
    
    map_info = None
    spawns = None
    user_blocks = None
    god_blocks = None
    
    last_time = None
    interface = None
    
    team_class = FeatureTeam
    
    game_mode = None # default to None so we can check
    
    server_version = SERVER_VERSION
    
    def __init__(self, interface, config):
        self.config = config
        if config.get('random_rotation', False):
            self.map_rotator_type = random_choice_cycle
        else:
            self.map_rotator_type = itertools.cycle
        self.default_time_limit = config.get('default_time_limit', 20.0)
        self.default_cap_limit = config.get('cap_limit', 10.0)
        self.advance_on_win = int(config.get('advance_on_win', False))
        self.win_count = itertools.count(1)
        self.bans = NetworkDict()
        try:
            self.bans.read_list(json.load(open('bans.txt', 'rb')))
        except IOError:
            pass
        self.hard_bans = set() # possible DDoS'ers are added here
        self.player_memory = deque(maxlen = 100)
        self.config = config
        if len(self.name) > MAX_SERVER_NAME_SIZE:
            print '(server name too long; it will be truncated to "%s")' % (
                self.name[:MAX_SERVER_NAME_SIZE])
        self.respawn_time = config.get('respawn_time', 5)
        self.respawn_waves = config.get('respawn_waves', False)
        game_mode = config.get('game_mode', 'ctf')
        if game_mode == 'ctf':
            self.game_mode = CTF_MODE
        elif game_mode == 'tc':
            self.game_mode = TC_MODE
        elif self.game_mode is None:
            raise NotImplementedError('invalid game mode: %s' % game_mode)
        self.game_mode_name = game_mode
        team1 = config.get('team1', {})
        team2 = config.get('team2', {})
        self.team1_name = team1.get('name', 'Blue')
        self.team2_name = team2.get('name', 'Green')
        self.team1_color = tuple(team1.get('color', (0, 0, 196)))
        self.team2_color = tuple(team2.get('color', (0, 196, 0)))
        self.friendly_fire = config.get('friendly_fire', True)
        self.friendly_fire_time = config.get('grief_friendly_fire_time', 2.0)
        self.fall_damage = config.get('fall_damage', True)
        self.teamswitch_interval = config.get('teamswitch_interval', 0)
        self.max_players = config.get('max_players', 20)
        self.melee_damage = config.get('melee_damage', 100)
        self.max_connections_per_ip = config.get('max_connections_per_ip', 0)
        self.passwords = config.get('passwords', {})
        self.server_prefix = encode(config.get('server_prefix', '[*]'))
        self.time_announcements = config.get('time_announcements',
            [1, 2, 3, 4, 5, 6, 7, 8, 9, 10, 30, 60, 120, 180, 240, 300, 600,
             900, 1200, 1800, 2400, 3000])
        self.balanced_teams = config.get('balanced_teams', None)
        self.login_retries = config.get('login_retries', 1)
        self.default_ban_time = config.get('default_ban_duration', 24*60)
        self.votekick_ban_duration = config.get('votekick_ban_duration', 15)
        self.votekick_percentage = config.get('votekick_percentage', 25)
        self.votekick_public_votes = config.get('votekick_public_votes', True)
        self.speedhack_detect = config.get('speedhack_detect', True)
        if config.get('user_blocks_only', False):
            self.user_blocks = set()
        self.set_god_build = config.get('set_god_build', False)
        self.debug_log = config.get('debug_log', False)
        if self.debug_log:
            pyspades.debug.open_debug_log()
        ssh = config.get('ssh', {})
        if ssh.get('enabled', False):
            from ssh import RemoteConsole
            self.remote_console = RemoteConsole(self, ssh)
        irc = config.get('irc', {})
        if irc.get('enabled', False):
            from irc import IRCRelay
            self.irc_relay = IRCRelay(self, irc)
        status = config.get('status_server', {})
        if status.get('enabled', False):
            from statusserver import StatusServerFactory
            self.status_server = StatusServerFactory(self, status)
        publish = config.get('ban_publish', {})
        if publish.get('enabled', False):
            from banpublish import PublishServer
            self.ban_publish = PublishServer(self, publish)
        ban_subscribe = config.get('ban_subscribe', {})
        if ban_subscribe.get('enabled', True):
            import bansubscribe
            self.ban_manager = bansubscribe.BanManager(self, ban_subscribe)
        logfile = config.get('logfile', None)
        if logfile is not None and logfile.strip():
            if config.get('rotate_daily', False):
                create_filename_path(logfile)
                logging_file = DailyLogFile(logfile, '.')
            else:
                logging_file = open_create(logfile, 'a')
            log.addObserver(log.FileLogObserver(logging_file).emit)
            log.msg('pyspades server started on %s' % time.strftime('%c'))
        log.startLogging(sys.stdout) # force twisted logging
        
        self.start_time = reactor.seconds()
        
        self.console = create_console(self)
        
        for password in self.passwords.get('admin', []):
            if password == 'replaceme':
                print 'REMEMBER TO CHANGE THE DEFAULT ADMINISTRATOR PASSWORD!'
        
        port = config.get('port', 32887)
        ServerProtocol.__init__(self, port, interface)
        self.host.receiveCallback = self.receive_callback
        if not self.set_map_rotation(config['maps']):
            print 'Invalid map in map rotation, exiting.'
            raise SystemExit()

        self.update_format()
        self.tip_frequency = config.get('tip_frequency', 0)
        if self.tips is not None and self.tip_frequency > 0:
            reactor.callLater(self.tip_frequency * 60, self.send_tip)

        self.master = config.get('master', True)
        self.set_master()
        
        get_external_ip(config.get('interface', '')).addCallback(
            self.got_external_ip)
    
    def got_external_ip(self, ip):
        self.ip = ip
        self.identifier = 'aos://%s' % make_server_number(ip)
        print 'Server identifier is %s' % self.identifier
    
    def set_time_limit(self, time_limit = None):
        if self.advance_call is not None:
            self.advance_call.cancel()
            self.advance_call = None
        time_limit = time_limit or self.default_time_limit
        if time_limit == False:
            return
        
        # reset old time announcements
        try:
            for n in self.times_call:
                n.cancel()
        except:
            pass

        # create new time announcements
        self.times_call = []
        times = self.time_announcements
        for baseval in times:
            n = float(baseval)
            mod_time = (time_limit * 60.0 - n)
            if mod_time > 0:
                self.times_call.append(reactor.callLater(mod_time,
                                                      self._time_warning,
                                                      n))
        
        self.advance_call = reactor.callLater(time_limit * 60.0, self._time_up)
    
    def _time_up(self):
        self.advance_call = None
        self.advance_rotation('Time up!')

    def _time_warning(self, remaining):
        if remaining<60.001:
            if remaining < 1.001:
                self.send_chat('1...')
            elif remaining < 10.001:
                self.send_chat('%s...' % int(remaining))
            else:
                self.send_chat('%s seconds remaining.' % int(remaining))
        else:
            self.send_chat('%s minutes remaining.' % int(remaining/60))
    
    def advance_rotation(self, message = None):
        self.set_time_limit(False)
        map = self.map_rotator.next()
        self.on_advance(map)
        if message is None:
            self.set_map_name(map)
        else:
            self.send_chat('%s Next map: %s.' % (message, map.text),
                           irc = True)
            reactor.callLater(5, self.set_map_name, map)
    
<<<<<<< HEAD
    def set_map_name(self, rot_info):
=======
    def get_mode_name(self):
        return self.game_mode_name
    
    def set_map_name(self, name):
>>>>>>> eaba5b3c
        if self.rollback_in_progress:
            return 'Rollback in progress.'
        try:
            map_info = self.get_map(rot_info)
        except MapNotFound:
            return False
        if self.map_info:
            self.on_map_leave()
        self.map_info = map_info
        self._finish_vote()
        self.max_score = self.map_info.cap_limit or self.default_cap_limit
        self.set_map(self.map_info.data)
        self.set_time_limit(self.map_info.time_limit)
        self.update_format()
        return True
    
    def get_map(self, rot_info):
        return Map(rot_info)
    
    def set_map_rotation(self, maps, now = True):
        try:
            maps = check_rotation(maps)
        except MapNotFound:
            return False
        self.map_rotator = self.map_rotator_type(maps)
        if now:
            self.advance_rotation()
        return True
    
    def is_indestructable(self, x, y, z):
        if self.user_blocks is not None:
            if (x, y, z) not in self.user_blocks:
                return True
        if self.god_blocks is not None:
            if (x, y, z) in self.god_blocks:
                return True
        map_is_indestructable = self.map_info.is_indestructable
        if map_is_indestructable is not None:
            if map_is_indestructable(self, x, y, z) == True:
                return True
        return False
    
    def update_format(self):
        """
        Called when the map (or other variables) have been updated
        """
        config = self.config
        self.name = encode(self.format(config.get('name', 
            'pyspades server %s' % random.randrange(0, 2000))))
        self.motd = self.format_lines(config.get('motd', None))
        self.help = self.format_lines(config.get('help', None))
        self.tips = self.format_lines(config.get('tips', None))
        self.rules = self.format_lines(config.get('rules', None))
        if self.master_connection is not None:
            self.master_connection.send_server()
    
    def format(self, value, extra = {}):
        map = self.map_info
        format_dict = {
            'map_name' : map.name,
            'map_author' : map.author,
            'map_description' : map.description
        }
        format_dict.update(extra)
        return value % format_dict
    
    def format_lines(self, value):
        if value is None:
            return
        lines = []
        extra = {'server_name' : self.name}
        for line in value:
            lines.append(encode(self.format(line, extra)))
        return lines
        
    def got_master_connection(self, *arg, **kw):
        print 'Master connection established.'
        ServerProtocol.got_master_connection(self, *arg, **kw)
    
    def master_disconnected(self, *arg, **kw):
        ServerProtocol.master_disconnected(self, *arg, **kw)
        if self.master and self.master_reconnect_call is None:
            print 'Master connection lost, reconnecting in 20 seconds...'
            self.master_reconnect_call = reactor.callLater(20, 
                self.reconnect_master)
    
    def reconnect_master(self):
        self.master_reconnect_call = None
        self.set_master()
    
    def set_master_state(self, value):
        if value == self.master:
            return
        self.master = value
        has_connection = self.master_connection is not None
        has_reconnect = self.master_reconnect_call is not None
        if value:
            if not has_connection and not has_reconnect:
                self.set_master()
        else:
            if has_reconnect:
                self.master_reconnect_call.cancel()
                self.master_reconnect_call = None
            if has_connection:
                self.master_connection.disconnect()

    def add_ban(self, ip, reason, duration, name = None):
        """
        Ban an ip with an optional reason and
        duration in minutes. If duration is None, ban is permanent.
        """
        network = get_network(ip)
        for connection in self.connections.values():
            if get_network(connection.address[0]) in network:
                name = connection.name
                connection.kick(silent = True)
        if duration:
            duration = reactor.seconds() + duration * 60
        else:
            duration = None
        self.bans[ip] = (name or '(unknown)', reason, duration)
        self.save_bans()
    
    def remove_ban(self, ip):
        results = self.bans.remove(ip)
        print 'Removing ban:', ip, results
        self.save_bans()

    def undo_last_ban(self):
        result = self.bans.pop()
        self.save_bans()
        return result
    
    def save_bans(self):
        json.dump(self.bans.make_list(), open_create('bans.txt', 'wb'))
        if self.ban_publish is not None:
            self.ban_publish.update()
    
    def receive_callback(self, address, data):
        if data == 'HELLO':
            self.host.socket.send(address, 'HI')
            return 1
        if address.host in self.hard_bans:
            return 1
    
    def data_received(self, peer, packet):
        ip = peer.address.host
        current_time = reactor.seconds()
        try:
            ServerProtocol.data_received(self, peer, packet)
        except (NoDataLeft, InvalidData):
            import traceback
            traceback.print_exc()
            print 'IP %s was hardbanned for invalid data or possibly DDoS.' % ip
            self.hard_bans.add(ip)
            return
        dt = reactor.seconds() - current_time
        if dt > 1.0:
            print '(warning: processing %r from %s took %s)' % (
                packet.data, ip, dt)
    
    def irc_say(self, msg, me = False):
        if self.irc_relay:
            if me:
                self.irc_relay.me(msg, filter = True)
            else:
                self.irc_relay.send(msg, filter = True)
    
    def send_tip(self):
        line = self.tips[random.randrange(len(self.tips))]
        self.send_chat(line)
        reactor.callLater(self.tip_frequency * 60, self.send_tip)
    
<<<<<<< HEAD
    # voting

    def start_vote(self, payload):
        if self.vote is not None:
            return self.vote.update()
        verify = payload.verify()
        if verify is not None:
            return verify
        self.vote = payload
        self.vote_call = reactor.callLater(payload.vote_time,
                payload.on_timeout)
        if self.vote_update_call is not None:
            self.vote_update_call.stop()
        self.vote_update_call = LoopingCall(payload.update)
        self.vote_update_call.start(30.0, now = False)
        payload.start()

    def _finish_vote(self):
        if self.vote_call and self.vote_call.active():
            self.vote_call.cancel()
        if self.vote_update_call:
            self.vote_update_call.stop()
        self.vote = None
        self.vote_call = None
        self.vote_update_call = None
=======
    # votekick
    
    def start_votekick(self, connection, player, reason = None):
        if self.votes is not None:
            return 'Votekick in progress.'
        elif connection is player:
            return "You can't votekick yourself."
        elif player.admin:
            return 'Cannot votekick an administrator.'
        last_votekick = connection.last_votekick
        if (last_votekick is not None and
        reactor.seconds() - last_votekick < self.votekick_interval):
            return "You can't start a votekick now."
        votes_left = int((len(self.players) / 100.0
            ) * self.votekick_percentage)
        if votes_left == 0:
            return 'Not enough players on server.'
        self.votes_left = votes_left
        self.votes = {connection : True}
        self.votekick_call = reactor.callLater(self.votekick_time,
            self.end_votekick, False, 'Votekick timed out')
        if self.votekick_update_call is None:
            self.votekick_update_call = LoopingCall(self.votekick_update)
        self.votekick_update_call.start(30.0, now = False)
        self.irc_say(
            '* %s initiated a votekick against player %s.%s' % (connection.name,
            player.name, ' Reason: %s' % reason if reason else ''))
        self.votekick_reason = reason
        if reason is None:
            reason = 'NO REASON GIVEN'
        self.send_chat('%s initiated a VOTEKICK against player %s. Say /y to '
            'agree.' % (connection.name, player.name), sender = connection)
        self.send_chat('Reason: %s' % reason, sender = connection)
        connection.send_chat('You initiated a VOTEKICK against %s. '
            'Say /cancel to stop it at any time.' % player.name)
        connection.send_chat('Reason: %s' % reason)
        self.votekick_player = player
        self.voting_player = connection
    
    def votekick(self, connection):
        if connection is self.votekick_player:
            return "The votekick victim can't vote."
        if self.votes is None or connection in self.votes:
            return
        self.votes_left -= 1
        self.votes[connection] = True
        if self.votekick_public_votes:
            self.send_chat('%s voted YES.' % connection.name)
        if self.votes_left == 0:
            self.votekick_call.cancel()
            self.end_votekick(True, 'Player kicked')
    
    def cancel_votekick(self, connection = None):
        if self.votes is None:
            return 'No votekick in progress.'
        if (connection and not connection.admin and 
            connection is not self.voting_player and
            'cancel' not in connection.rights):
            return 'You did not start the votekick.'
        self.votekick_call.cancel()
        if connection is None:
            message = None
        else:
            message = 'Cancelled by %s' % connection.name
        self.end_votekick(False, message)
    
    def end_votekick(self, enough, result = None, left = False):
        victim = self.votekick_player
        voting_player = self.voting_player
        self.votekick_player = self.voting_player = None
        if result is not None:
            self.send_chat('Votekick for %s has ended. %s.' % (victim.name, 
                result), irc = True)
        if enough:
            if self.votekick_ban_duration:
                reason = self.votekick_reason
                message = 'Left during votekick' if left else 'Votekicked'
                victim.ban(message + ' (%s)' % reason if reason else 'no reason',
                    self.votekick_ban_duration)
            else:
                victim.kick(silent = True)
        elif not voting_player.admin: # admins are powerful, yeah
            voting_player.last_votekick = reactor.seconds()
        self.votes = self.votekick_call = None
        self.votekick_update_call.stop()
    
    def votekick_update(self):
        reason = self.votekick_reason if self.votekick_reason else 'none'
        self.send_chat('%s is votekicking %s for reason: %s. Say /y to vote '
            '(%s needed)' % (self.voting_player.name,
            self.votekick_player.name, reason, self.votes_left))
>>>>>>> eaba5b3c
    
    def send_chat(self, value, global_message = True, sender = None,
                  team = None, irc = False):
        if irc:
            self.irc_say('* %s' % value)
        ServerProtocol.send_chat(self, value, global_message, sender, team)

    # log high CPU usage
    
    def update_world(self):
        last_time = self.last_time
        current_time = reactor.seconds()
        if last_time is not None:
            dt = current_time - last_time
            if dt > 1.0:
                print '(warning: high CPU usage detected - %s)' % dt
        self.last_time = current_time
        ServerProtocol.update_world(self)
        time_taken = reactor.seconds() - current_time
        if time_taken > 1.0:
            print 'World update iteration took %s, objects: %s' % (time_taken,
                self.world.objects)
    
    # events
    
    def on_map_change(self, map):
        map_on_map_change = self.map_info.on_map_change
        if map_on_map_change is not None:
            map_on_map_change(self, map)
    
    def on_map_leave(self):
        map_on_map_leave = self.map_info.on_map_leave
        if map_on_map_leave is not None:
            map_on_map_leave(self)
    
    def on_game_end(self):
        if self.advance_on_win <= 0:
            self.irc_say('Round ended!', me = True)
        elif self.win_count.next() % self.advance_on_win == 0:
            self.advance_rotation('Game finished!')
    
    def on_advance(self, map_name):
        pass
<<<<<<< HEAD
    
    # useful twisted wrappers
    
    def listenTCP(self, *arg, **kw):
        return reactor.listenTCP(*arg, 
            interface = self.config.get('interface', ''), **kw)
    
    def connectTCP(self, *arg, **kw):
        return reactor.connectTCP(*arg, 
            bindAddress = (self.config.get('interface', ''), 0), **kw)
    
    def getPage(self, *arg, **kw):
        return getPage(*arg, 
            bindAddress = (self.config.get('interface', ''), 0), **kw)
    
PORT = 32887
=======
>>>>>>> eaba5b3c

# apply scripts

protocol_class = FeatureProtocol
connection_class = FeatureConnection

script_objects = []
script_names = config.get('scripts', [])
game_mode = config.get('game_mode', 'ctf')
if game_mode not in ('ctf', 'tc'):
    # must be a script with this game mode
    script_names.append(game_mode)

script_names = config.get('scripts', [])

for script in script_names[:]:
    try:
        module = __import__('scripts.%s' % script, globals(), locals(), 
            [script])
        script_objects.append(module)
    except ImportError, e:
        print "(script '%s' not found: %r)" % (script, e)
        script_names.remove(script)

for script in script_objects:
    protocol_class, connection_class = script.apply_script(protocol_class,
        connection_class, config)

protocol_class.connection_class = connection_class

interface = config.get('network_interface', '')
if interface == '':
    interface = '*'

protocol_instance = protocol_class(interface, config)
print 'Started server...'

if profile:
    import cProfile
    cProfile.run('reactor.run()', 'profile.dat')
else:
    reactor.run()<|MERGE_RESOLUTION|>--- conflicted
+++ resolved
@@ -657,14 +657,10 @@
                            irc = True)
             reactor.callLater(5, self.set_map_name, map)
     
-<<<<<<< HEAD
-    def set_map_name(self, rot_info):
-=======
     def get_mode_name(self):
         return self.game_mode_name
     
-    def set_map_name(self, name):
->>>>>>> eaba5b3c
+    def set_map_name(self, rot_info):
         if self.rollback_in_progress:
             return 'Rollback in progress.'
         try:
@@ -838,7 +834,6 @@
         self.send_chat(line)
         reactor.callLater(self.tip_frequency * 60, self.send_tip)
     
-<<<<<<< HEAD
     # voting
 
     def start_vote(self, payload):
@@ -864,99 +859,6 @@
         self.vote = None
         self.vote_call = None
         self.vote_update_call = None
-=======
-    # votekick
-    
-    def start_votekick(self, connection, player, reason = None):
-        if self.votes is not None:
-            return 'Votekick in progress.'
-        elif connection is player:
-            return "You can't votekick yourself."
-        elif player.admin:
-            return 'Cannot votekick an administrator.'
-        last_votekick = connection.last_votekick
-        if (last_votekick is not None and
-        reactor.seconds() - last_votekick < self.votekick_interval):
-            return "You can't start a votekick now."
-        votes_left = int((len(self.players) / 100.0
-            ) * self.votekick_percentage)
-        if votes_left == 0:
-            return 'Not enough players on server.'
-        self.votes_left = votes_left
-        self.votes = {connection : True}
-        self.votekick_call = reactor.callLater(self.votekick_time,
-            self.end_votekick, False, 'Votekick timed out')
-        if self.votekick_update_call is None:
-            self.votekick_update_call = LoopingCall(self.votekick_update)
-        self.votekick_update_call.start(30.0, now = False)
-        self.irc_say(
-            '* %s initiated a votekick against player %s.%s' % (connection.name,
-            player.name, ' Reason: %s' % reason if reason else ''))
-        self.votekick_reason = reason
-        if reason is None:
-            reason = 'NO REASON GIVEN'
-        self.send_chat('%s initiated a VOTEKICK against player %s. Say /y to '
-            'agree.' % (connection.name, player.name), sender = connection)
-        self.send_chat('Reason: %s' % reason, sender = connection)
-        connection.send_chat('You initiated a VOTEKICK against %s. '
-            'Say /cancel to stop it at any time.' % player.name)
-        connection.send_chat('Reason: %s' % reason)
-        self.votekick_player = player
-        self.voting_player = connection
-    
-    def votekick(self, connection):
-        if connection is self.votekick_player:
-            return "The votekick victim can't vote."
-        if self.votes is None or connection in self.votes:
-            return
-        self.votes_left -= 1
-        self.votes[connection] = True
-        if self.votekick_public_votes:
-            self.send_chat('%s voted YES.' % connection.name)
-        if self.votes_left == 0:
-            self.votekick_call.cancel()
-            self.end_votekick(True, 'Player kicked')
-    
-    def cancel_votekick(self, connection = None):
-        if self.votes is None:
-            return 'No votekick in progress.'
-        if (connection and not connection.admin and 
-            connection is not self.voting_player and
-            'cancel' not in connection.rights):
-            return 'You did not start the votekick.'
-        self.votekick_call.cancel()
-        if connection is None:
-            message = None
-        else:
-            message = 'Cancelled by %s' % connection.name
-        self.end_votekick(False, message)
-    
-    def end_votekick(self, enough, result = None, left = False):
-        victim = self.votekick_player
-        voting_player = self.voting_player
-        self.votekick_player = self.voting_player = None
-        if result is not None:
-            self.send_chat('Votekick for %s has ended. %s.' % (victim.name, 
-                result), irc = True)
-        if enough:
-            if self.votekick_ban_duration:
-                reason = self.votekick_reason
-                message = 'Left during votekick' if left else 'Votekicked'
-                victim.ban(message + ' (%s)' % reason if reason else 'no reason',
-                    self.votekick_ban_duration)
-            else:
-                victim.kick(silent = True)
-        elif not voting_player.admin: # admins are powerful, yeah
-            voting_player.last_votekick = reactor.seconds()
-        self.votes = self.votekick_call = None
-        self.votekick_update_call.stop()
-    
-    def votekick_update(self):
-        reason = self.votekick_reason if self.votekick_reason else 'none'
-        self.send_chat('%s is votekicking %s for reason: %s. Say /y to vote '
-            '(%s needed)' % (self.voting_player.name,
-            self.votekick_player.name, reason, self.votes_left))
->>>>>>> eaba5b3c
     
     def send_chat(self, value, global_message = True, sender = None,
                   team = None, irc = False):
@@ -1000,7 +902,6 @@
     
     def on_advance(self, map_name):
         pass
-<<<<<<< HEAD
     
     # useful twisted wrappers
     
@@ -1017,8 +918,6 @@
             bindAddress = (self.config.get('interface', ''), 0), **kw)
     
 PORT = 32887
-=======
->>>>>>> eaba5b3c
 
 # apply scripts
 
