--- conflicted
+++ resolved
@@ -991,11 +991,6 @@
     
     def on_advance(self, map_name):
         pass
-<<<<<<< HEAD
-    
-PORT = 32887
-=======
->>>>>>> dda0e262
 
 # apply scripts
 
