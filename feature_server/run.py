
from __future__ import print_function
import os
import shutil
import sys
import argparse
import urllib
import gzip

import cfg


def copy_config():
    config_source = os.path.dirname(os.path.abspath(__file__)) + '/config'
    print('Attempting to copy example config to %s (origin: %s).' % (cfg.config_dir, config_source))
    try:
        shutil.copytree(config_source, cfg.config_dir)
    except Exception as e:
        print(e)
        sys.exit(1)

<<<<<<< HEAD
    print('Complete! Please edit files in %s to your liking.' % cfg.config_dir)
=======
    print('Complete! Please edit the files in %s to your liking.' % cfg.config_dir)
>>>>>>> 5e075c67


def update_geoip(target_dir):
    MAXMIND_DOWNLOAD = 'http://geolite.maxmind.com/download/geoip/database/GeoLiteCity.dat.gz'
    WORKING_DIRECTORY = os.path.join(target_dir, 'data/')
    ZIPPED_PATH = os.path.join(
        WORKING_DIRECTORY, os.path.basename(MAXMIND_DOWNLOAD))
    EXTRACTED_PATH = os.path.join(WORKING_DIRECTORY, 'GeoLiteCity.dat')


    if not os.path.exists(target_dir):
<<<<<<< HEAD
        print('config directory does not exist')
=======
        print('Configuration directory does not exist')
>>>>>>> 5e075c67
        sys.exit(1)

    if not os.path.exists(WORKING_DIRECTORY):
        os.makedirs(WORKING_DIRECTORY)

    print('Downloading %s' % MAXMIND_DOWNLOAD)

    urllib.urlretrieve(MAXMIND_DOWNLOAD, ZIPPED_PATH)

<<<<<<< HEAD
    print('Download Complete')
=======
    print('Download complete')
>>>>>>> 5e075c67
    print('Unpacking...')

    with gzip.open(ZIPPED_PATH, 'rb') as gz:
        d = gz.read()
        with open(EXTRACTED_PATH, 'wb') as ex:
            ex.write(d)

<<<<<<< HEAD
    print('Unpacking Complete')
=======
    print('Unpack process complete')
>>>>>>> 5e075c67
    print('Cleaning up...')

    os.remove(ZIPPED_PATH)


def run_server():
    import server
    server.run()


def main():
    arg_parser = argparse.ArgumentParser(prog=cfg.pkg_name,
                                         description='%s is an open-source Python server implementation for the voxel-based game "Ace of Spades".' % cfg.pkg_name)

    arg_parser.add_argument('-c', '--config-file', default='config.json',
<<<<<<< HEAD
            help='specify alternate config file (relative to config dir if relative path)')
    arg_parser.add_argument('-j', '--json-parameters',
            help='add extra json parameters, overwriting that in config file')
    arg_parser.add_argument('-d', '--config-dir', default=cfg.config_dir,
            help='the directory which contains maps, scripts, etc (in correctly named subdirs) - default is %s' % cfg.config_path)
    arg_parser.add_argument('--copy-config', action='store_true', help='copies the default/example config to the default location or as specified by "-d"')
    arg_parser.add_argument('--update-geoip', action='store_true', help='download the geoip database')
=======
            help='specify the config file (relative to config dir if relative path) - default is "config.json"')
    arg_parser.add_argument('-j', '--json-parameters',
            help='add extra json parameters (overrides the ones present in the config file)')
    arg_parser.add_argument('-d', '--config-dir', default=cfg.config_dir,
            help='specify the directory which contains maps, scripts, etc (in correctly named subdirs) - default is %s' % cfg.config_path)
    arg_parser.add_argument('--copy-config', action='store_true', help='copies the default/example config dir to its default location or as specified by "-d"')
    arg_parser.add_argument('--update-geoip', action='store_true', help='download the latest geoip database')
>>>>>>> 5e075c67

    args = arg_parser.parse_args()

    # populate the global config with values from args
    cfg.config_dir = args.config_dir
    cfg.config_file = args.config_file
    cfg.json_parameters = args.json_parameters

    run = True

    # copy config and update geoip can happen at the same time
    # note that sys.exit is called from either of these functions on failure
    if args.copy_config:
        copy_config()
        run = False
    if args.update_geoip:
        update_geoip(cfg.config_dir)
        run = False

    # only run the server if other tasks weren't performed
    if run:
        run_server()<|MERGE_RESOLUTION|>--- conflicted
+++ resolved
@@ -19,11 +19,7 @@
         print(e)
         sys.exit(1)
 
-<<<<<<< HEAD
-    print('Complete! Please edit files in %s to your liking.' % cfg.config_dir)
-=======
     print('Complete! Please edit the files in %s to your liking.' % cfg.config_dir)
->>>>>>> 5e075c67
 
 
 def update_geoip(target_dir):
@@ -35,11 +31,7 @@
 
 
     if not os.path.exists(target_dir):
-<<<<<<< HEAD
-        print('config directory does not exist')
-=======
         print('Configuration directory does not exist')
->>>>>>> 5e075c67
         sys.exit(1)
 
     if not os.path.exists(WORKING_DIRECTORY):
@@ -49,11 +41,7 @@
 
     urllib.urlretrieve(MAXMIND_DOWNLOAD, ZIPPED_PATH)
 
-<<<<<<< HEAD
     print('Download Complete')
-=======
-    print('Download complete')
->>>>>>> 5e075c67
     print('Unpacking...')
 
     with gzip.open(ZIPPED_PATH, 'rb') as gz:
@@ -61,11 +49,7 @@
         with open(EXTRACTED_PATH, 'wb') as ex:
             ex.write(d)
 
-<<<<<<< HEAD
     print('Unpacking Complete')
-=======
-    print('Unpack process complete')
->>>>>>> 5e075c67
     print('Cleaning up...')
 
     os.remove(ZIPPED_PATH)
@@ -81,15 +65,6 @@
                                          description='%s is an open-source Python server implementation for the voxel-based game "Ace of Spades".' % cfg.pkg_name)
 
     arg_parser.add_argument('-c', '--config-file', default='config.json',
-<<<<<<< HEAD
-            help='specify alternate config file (relative to config dir if relative path)')
-    arg_parser.add_argument('-j', '--json-parameters',
-            help='add extra json parameters, overwriting that in config file')
-    arg_parser.add_argument('-d', '--config-dir', default=cfg.config_dir,
-            help='the directory which contains maps, scripts, etc (in correctly named subdirs) - default is %s' % cfg.config_path)
-    arg_parser.add_argument('--copy-config', action='store_true', help='copies the default/example config to the default location or as specified by "-d"')
-    arg_parser.add_argument('--update-geoip', action='store_true', help='download the geoip database')
-=======
             help='specify the config file (relative to config dir if relative path) - default is "config.json"')
     arg_parser.add_argument('-j', '--json-parameters',
             help='add extra json parameters (overrides the ones present in the config file)')
@@ -97,7 +72,6 @@
             help='specify the directory which contains maps, scripts, etc (in correctly named subdirs) - default is %s' % cfg.config_path)
     arg_parser.add_argument('--copy-config', action='store_true', help='copies the default/example config dir to its default location or as specified by "-d"')
     arg_parser.add_argument('--update-geoip', action='store_true', help='download the latest geoip database')
->>>>>>> 5e075c67
 
     args = arg_parser.parse_args()
 
