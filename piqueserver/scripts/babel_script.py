"""
babel_script.py last modified 2014-04-04 13:55:07
Original script by Yourself
Anti grief by izzy
Return intel dropped from platform bug fix by a_girl

Release thread:
http://www.buildandshoot.com/viewtopic.php?t=2586

How to install and configure:

1) Save babel_script.py to 'scripts' folder:
http://aloha.pk/files/aos/pyspades/feature_server/scripts/babel_script.py
2) Save babel.py to 'scripts' folder:
http://aloha.pk/files/aos/pyspades/feature_server/scripts/babel.py
3) Set game_mode to "babel" in config.txt
4) Add "babel_script" to scripts list in config.txt
5) Set cap_limit to "10" in config.txt
"""

<<<<<<< HEAD
from six.moves import range
from pyspades.constants import *
=======
>>>>>>> 0d473dca
from random import randint
from pyspades.constants import (BLUE_BASE, GREEN_BASE, BLUE_FLAG, GREEN_FLAG,
                                SPADE_TOOL, GRENADE_TOOL, WEAPON_TOOL)
from twisted.internet import reactor

# If ALWAYS_ENABLED is False, then babel can be enabled by setting 'babel': True
# in the map metadat extensions dictionary.
ALWAYS_ENABLED = True

PLATFORM_WIDTH = 100
PLATFORM_HEIGHT = 32
PLATFORM_COLOR = (0, 255, 255, 255)
BLUE_BASE_COORDS = (256 - 138, 256)
GREEN_BASE_COORDS = (256 + 138, 256)
SPAWN_SIZE = 40

# Don't touch this stuff
PLATFORM_WIDTH /= 2
PLATFORM_HEIGHT /= 2
SPAWN_SIZE /= 2


def get_entity_location(self, entity_id):
    if entity_id == BLUE_BASE:
        return BLUE_BASE_COORDS + (self.protocol.map.get_z(*BLUE_BASE_COORDS),)
    elif entity_id == GREEN_BASE:
        return GREEN_BASE_COORDS + \
            (self.protocol.map.get_z(*GREEN_BASE_COORDS),)
    elif entity_id == BLUE_FLAG:
        return (256 - PLATFORM_WIDTH + 1, 256, 0)
    elif entity_id == GREEN_FLAG:
        return (256 + PLATFORM_WIDTH - 1, 256, 0)


def get_spawn_location(connection):
    xb = connection.team.base.x
    yb = connection.team.base.y
    xb += randint(-SPAWN_SIZE, SPAWN_SIZE)
    yb += randint(-SPAWN_SIZE, SPAWN_SIZE)
    return (xb, yb, connection.protocol.map.get_z(xb, yb))


def coord_on_platform(x, y, z):
    if z <= 2:
        if (256 - PLATFORM_WIDTH <= x <= 256 + PLATFORM_WIDTH and
                256 - PLATFORM_HEIGHT <= y <= 256 + PLATFORM_HEIGHT):
            return True
    if z == 1:
        if (256 - PLATFORM_WIDTH - 1 <= x <= 256 + PLATFORM_WIDTH + 1
            and 256 - PLATFORM_HEIGHT - 1 <= y <= 256 + PLATFORM_HEIGHT + 1):
            return True
    return False

def apply_script(protocol, connection, config):
    allowed_intel_hold_time = config.get('allowed_intel_hold_time', 150)

    class TowerOfBabelConnection(connection):
        def get_protected_area(self, team):
            """returns minx, maxx, miny, maxy"""
            if team is self.protocol.blue_team:
                return 301, 384, 240, 272
            else:
                return 128, 211, 240, 272

        def invalid_build_position(self, x, y, z):
            position = self.world_object.position

            if not self.god and self.protocol.babel:
                if coord_on_platform(x, y, z):
                    connection.on_block_build_attempt(self, x, y, z)
                    return True
            # prevent enemies from building in protected areas

            minx, maxx, miny, maxy = self.get_protected_area(self.team)
            if minx <= position.x <= maxx and miny <= position.y <= maxy:
                self.send_chat('You can\'t build near the enemy\'s tower!')
                return True
            return False

        def on_block_build_attempt(self, x, y, z):
            if self.invalid_build_position(x, y, z):
                return False
            return connection.on_block_build_attempt(self, x, y, z)

        def on_line_build_attempt(self, points):
            for point in points:
                if self.invalid_build_position(*point):
                    return False
            return connection.on_line_build_attempt(self, points)

        def is_trusted_for_block_destruction(self):
            return self.admin or self.user_types.moderator or self.user_types.guard or self.user_types.trusted

        # anti team destruction
        def on_block_destroy(self, x, y, z, mode):
            minx, maxx, miny, maxy = self.get_protected_area(self.team.other)

            position = self.world_object.position

            if not self.is_trusted_for_block_destruction() and self.tool is SPADE_TOOL:
                if minx <= position.x <= maxx and miny <= position.y <= maxy:
                    self.send_chat('You can\'t destroy your team\'s blocks in this area. Attack the enemy\'s tower!')
                    return False

            if self.team is self.protocol.blue_team:
                can_shoot_blocks = position <= 288
            else:
                can_shoot_blocks = position >= 224

            if can_shoot_blocks:
                if self.tool is WEAPON_TOOL:
                    self.send_chat('You must be closer to the enemy\'s base to shoot blocks!')
                else:
                    self.send_chat('You must be closer to the enemy\'s base to grenade blocks!')
                return False
            return connection.on_block_destroy(self, x, y, z, mode)

        auto_kill_intel_hog_call = None

        # kill intel carrier if held too long
        def auto_kill_intel_hog(self):
            self.auto_kill_intel_hog_call = None
            self.kill()
            self.protocol.send_chat(
                'God punished %s for holding the intel too long' %
                (self.name))

        def restore_default_fog_color(self):
            self.protocol.set_fog_color(
                getattr(self.protocol.map_info.info, 'fog', (128, 232, 255)))

        def on_flag_take(self):
            if self.auto_kill_intel_hog_call is not None:
                self.auto_kill_intel_hog_call.cancel()
                self.auto_kill_intel_hog_call = None
            self.auto_kill_intel_hog_call = reactor.callLater(
                allowed_intel_hold_time, self.auto_kill_intel_hog)
            # flash team color in sky
            if self.team is self.protocol.blue_team:
                self.protocol.set_fog_color(
                    getattr(self.protocol.map_info.info, 'fog', (0, 0, 255)))
            if self.team is self.protocol.green_team:
                self.protocol.set_fog_color(
                    getattr(self.protocol.map_info.info, 'fog', (0, 255, 0)))
            reactor.callLater(0.25, self.restore_default_fog_color)
            return connection.on_flag_take(self)

        # return intel to platform if dropped
        def on_flag_drop(self):
            x, y, z = self.world_object.position.x, self.world_object.position.y, self.world_object.position.z
            if self.auto_kill_intel_hog_call is not None:
                self.auto_kill_intel_hog_call.cancel()
                self.auto_kill_intel_hog_call = None
            if z >= 0:
                self.reset_flag()
            elif (x >= (256 + PLATFORM_WIDTH)) or (x < (256 - PLATFORM_WIDTH)):
                self.reset_flag()
            elif (y >= (256 + PLATFORM_HEIGHT)) or (y < (256 - PLATFORM_HEIGHT)):
                self.reset_flag()
            self.protocol.set_fog_color(
                getattr(self.protocol.map_info.info, 'fog', (255, 0, 0)))
            reactor.callLater(0.25, self.restore_default_fog_color)
            return connection.on_flag_drop(self)

        def reset_flag(self):
            self.protocol.onectf_reset_flags()
            self.protocol.send_chat('The intel has returned to the heavens')

        def on_flag_capture(self):
            if self.auto_kill_intel_hog_call is not None:
                self.auto_kill_intel_hog_call.cancel()
                self.auto_kill_intel_hog_call = None
            return connection.on_flag_capture(self)

        def on_reset(self):
            if self.auto_kill_intel_hog_call is not None:
                self.auto_kill_intel_hog_call.cancel()
                self.auto_kill_intel_hog_call = None
            return connection.on_reset(self)

    class TowerOfBabelProtocol(protocol):
        babel = False

        def on_map_change(self, map):
            extensions = self.map_info.extensions
            if ALWAYS_ENABLED:
                self.babel = True
            else:
                if "babel" in extensions:
                    self.babel = extensions['babel']
                else:
                    self.babel = False
            if self.babel:
                self.map_info.cap_limit = 1
                self.map_info.get_entity_location = get_entity_location
                self.map_info.get_spawn_location = get_spawn_location
                for x in range(256 - PLATFORM_WIDTH, 256 + PLATFORM_WIDTH):
                    for y in range(
                            256 - PLATFORM_HEIGHT,
                            256 + PLATFORM_HEIGHT):
                        map.set_point(x, y, 1, PLATFORM_COLOR)
            return protocol.on_map_change(self, map)

        def is_indestructable(self, x, y, z):
            if self.babel:
                if coord_on_platform(x, y, z):
                    protocol.is_indestructable(self, x, y, z)
                    return True
            return protocol.is_indestructable(self, x, y, z)

    return TowerOfBabelProtocol, TowerOfBabelConnection<|MERGE_RESOLUTION|>--- conflicted
+++ resolved
@@ -18,12 +18,8 @@
 5) Set cap_limit to "10" in config.txt
 """
 
-<<<<<<< HEAD
+from random import randint
 from six.moves import range
-from pyspades.constants import *
-=======
->>>>>>> 0d473dca
-from random import randint
 from pyspades.constants import (BLUE_BASE, GREEN_BASE, BLUE_FLAG, GREEN_FLAG,
                                 SPADE_TOOL, GRENADE_TOOL, WEAPON_TOOL)
 from twisted.internet import reactor
