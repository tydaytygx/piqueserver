--- conflicted
+++ resolved
@@ -52,11 +52,7 @@
             # create/copy if not exist
             if not os.path.exists(d):
                 shutil.copy2(s, d)
-<<<<<<< HEAD
-            # if src/dst files changed, backup and over-write dst file
-=======
             # if src/dst files differ, backup and over-write dst file
->>>>>>> 603f48e7
             elif not filecmp.cmp(s, d):
                 shutil.copy2(d, d + '.bak')
                 shutil.copy2(s, d)
@@ -69,11 +65,7 @@
     print('Attempting to copy example config to %s (origin: %s).' %
           (config.config_dir, config_source))
     try:
-<<<<<<< HEAD
         copytree(config_source, config.config_dir)
-=======
-        copytree(config_source, cfg.config_dir)
->>>>>>> 603f48e7
     except Exception as e:  # pylint: disable=broad-except
         print(e)
         return 1
