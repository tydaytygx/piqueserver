
import os
import importlib
import imp

from twisted.logger import Logger

log = Logger()

def check_scripts(scripts):
    '''
    Ensures that there are no duplicate scripts in scripts
    :param scripts: list of scripts
    :return: True if there is no duplicate scripts, False otherwise
    '''
    seen = set()
    dups = []
    for script in scripts:
        if script in seen:
            dups.append(script)
        else:
            seen.add(script)
    if dups:
        log.warn("Scripts included multiple times: {}".format(dups))
        return False
    return True

<<<<<<< HEAD
def load_scripts(script_names, script_dir, script_type, log=None):
=======
def load_scripts(script_names, script_dir):
>>>>>>> 3daa21b6
    '''
    Loads all scripts from the script_dir folder
    :param script_names: A list of script names
    :param script_dir: Path to scripts directory
<<<<<<< HEAD
    :param script_type: A string; "script" for regular scripts and "gamemode" for game_mode script
    :param log: A logger object for logging
=======
>>>>>>> 3daa21b6
    :return: A list of script modules
    '''
    script_objects = []

    for script in script_names[:]:
        try:
            # this finds and loads scripts directly from the script dir
            # no need for messing with sys.path
            f, filename, desc = imp.find_module(script, [script_dir])
            module = imp.load_module(
                'piqueserver_' + script_type + '_namespace_' + script, f, filename, desc)
            script_objects.append(module)
        except ImportError as e:
            # warning: this also catches import errors from inside the script
            # module it tried to load
            try:
                module = importlib.import_module(script)
                script_objects.append(module)
            except ImportError as e:
<<<<<<< HEAD
                if (log != None):
                    log.error("(" + script_type + "'{}' not found: {!r})".format(script, e))
=======
                log.error("(script '{}' not found: {!r})".format(script, e))
>>>>>>> 3daa21b6
                script_names.remove(script)

    return script_objects

def apply_scripts(scripts, config, protocol_class, connection_class):
    '''
    Applies scripts to the specified protocol and connection class instances
    :param scripts: List of scripts modules to apply
    :param config: Config object which holds a dict
    :param protocol_class: The protocol class instance to update
    :param connection_class: The connection class instance to update
    :return: The updated protocol and connection class instances
    '''

    for script in scripts:
        protocol_class, connection_class = script.apply_script(
            protocol_class, connection_class, config.get_dict())

<<<<<<< HEAD
=======
    return (protocol_class, connection_class)

def apply_gamemode_script(current_game_mode, config, protocol_class, connection_class):
    '''
    :param current_game_mode: The current game mode of the server
    :param config: A configuration object containing the directory where the game mode scripts are located
    :param protocol_class: The protocol class instance to update
    :param connection_class: The connection class instance to update
    :return: The updated progocol and connection class instances
    '''
    if current_game_mode not in ('ctf', 'tc'):
        # must be a script with this game mode
        module = None
        try:
            game_mode_dir = os.path.join(config.config_dir, 'game_modes/')
            f, filename, desc = imp.find_module(
                current_game_mode, [game_mode_dir])
            module = imp.load_module(
                'piqueserver_gamemode_namespace_' + current_game_mode, f, filename, desc)
        except ImportError as e:
            try:
                module = importlib.import_module(current_game_mode)
            except ImportError as e:
                log.error("(game_mode '%s' not found: %r)" %
                              (current_game_mode, e))

        if module:
            protocol_class, connection_class = module.apply_script(
                protocol_class, connection_class, config.get_dict())

>>>>>>> 3daa21b6
    return (protocol_class, connection_class)<|MERGE_RESOLUTION|>--- conflicted
+++ resolved
@@ -25,20 +25,13 @@
         return False
     return True
 
-<<<<<<< HEAD
-def load_scripts(script_names, script_dir, script_type, log=None):
-=======
-def load_scripts(script_names, script_dir):
->>>>>>> 3daa21b6
+
+def load_scripts(script_names, script_dir, script_type):
     '''
     Loads all scripts from the script_dir folder
     :param script_names: A list of script names
     :param script_dir: Path to scripts directory
-<<<<<<< HEAD
     :param script_type: A string; "script" for regular scripts and "gamemode" for game_mode script
-    :param log: A logger object for logging
-=======
->>>>>>> 3daa21b6
     :return: A list of script modules
     '''
     script_objects = []
@@ -58,12 +51,7 @@
                 module = importlib.import_module(script)
                 script_objects.append(module)
             except ImportError as e:
-<<<<<<< HEAD
-                if (log != None):
-                    log.error("(" + script_type + "'{}' not found: {!r})".format(script, e))
-=======
-                log.error("(script '{}' not found: {!r})".format(script, e))
->>>>>>> 3daa21b6
+                log.error("(" + script_type + "'{}' not found: {!r})".format(script, e))
                 script_names.remove(script)
 
     return script_objects
@@ -82,37 +70,4 @@
         protocol_class, connection_class = script.apply_script(
             protocol_class, connection_class, config.get_dict())
 
-<<<<<<< HEAD
-=======
-    return (protocol_class, connection_class)
-
-def apply_gamemode_script(current_game_mode, config, protocol_class, connection_class):
-    '''
-    :param current_game_mode: The current game mode of the server
-    :param config: A configuration object containing the directory where the game mode scripts are located
-    :param protocol_class: The protocol class instance to update
-    :param connection_class: The connection class instance to update
-    :return: The updated progocol and connection class instances
-    '''
-    if current_game_mode not in ('ctf', 'tc'):
-        # must be a script with this game mode
-        module = None
-        try:
-            game_mode_dir = os.path.join(config.config_dir, 'game_modes/')
-            f, filename, desc = imp.find_module(
-                current_game_mode, [game_mode_dir])
-            module = imp.load_module(
-                'piqueserver_gamemode_namespace_' + current_game_mode, f, filename, desc)
-        except ImportError as e:
-            try:
-                module = importlib.import_module(current_game_mode)
-            except ImportError as e:
-                log.error("(game_mode '%s' not found: %r)" %
-                              (current_game_mode, e))
-
-        if module:
-            protocol_class, connection_class = module.apply_script(
-                protocol_class, connection_class, config.get_dict())
-
->>>>>>> 3daa21b6
     return (protocol_class, connection_class)