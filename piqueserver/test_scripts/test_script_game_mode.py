"""
A game mode script that can be used for testing. See file test_extension.

Version 1(2019.02.25)

.. codeauthor:: AlbertoDubbini
"""

from pyspades.constants import CTF_MODE

def apply_script(protocol, connection, config):

<<<<<<< HEAD
    class TestScriptGameModeProtocol(protocol):
        game_mode = CTF_MODE

        def test_true(self):
            return True

    class TestScriptGameModeConnection(connection):

=======
    class TestScriptRegularProtocol(protocol):
        # game_mode = CTF_MODE
        game_mode = "testing"
        def test_true(self):
            return True

    class TestScriptRegularConnection(connection):
        killing = False
>>>>>>> 0f821fa0
        def test_false(self):
            return False

    return TestScriptGameModeProtocol, TestScriptGameModeConnection<|MERGE_RESOLUTION|>--- conflicted
+++ resolved
@@ -10,25 +10,14 @@
 
 def apply_script(protocol, connection, config):
 
-<<<<<<< HEAD
     class TestScriptGameModeProtocol(protocol):
-        game_mode = CTF_MODE
-
-        def test_true(self):
-            return True
-
-    class TestScriptGameModeConnection(connection):
-
-=======
-    class TestScriptRegularProtocol(protocol):
         # game_mode = CTF_MODE
         game_mode = "testing"
         def test_true(self):
             return True
 
-    class TestScriptRegularConnection(connection):
+    class TestScriptGameModeConnection(connection):
         killing = False
->>>>>>> 0f821fa0
         def test_false(self):
             return False
 
