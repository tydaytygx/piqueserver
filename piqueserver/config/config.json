--- conflicted
+++ resolved
@@ -136,7 +136,6 @@
       "dban",
       "fog",
       "from",
-      "goto",
       "hackinfo",
       "hban",
       "invisible",
@@ -147,6 +146,7 @@
       "map",
       "master",
       "move",
+      "moves",
       "mute",
       "resetgame",
       "switch",
@@ -163,12 +163,10 @@
       "where",
       "whowas"
     ],
-<<<<<<< HEAD
     "guard": [
       "cancel",
       "fog",
       "from",
-      "goto",
       "hackinfo",
       "hban",
       "ip",
@@ -176,6 +174,7 @@
       "kickafk",
       "kill",
       "move",
+      "moves",
       "mute",
       "switch",
       "teleport",
@@ -243,124 +242,4 @@
     "time": 120,
     "percentage": 80
   }
-=======
-    "master" : false,
-    "max_players" : 32,
-    "max_connections_per_ip" : 3,
-    "port" : 32887,
-    "network_interface" : "",
-
-    "game_mode" : "ctf",
-    "cap_limit" : 10,
-    "default_time_limit" : 120,
-    "advance_on_win" : true,
-    "maps" : ["classicgen", "random"],
-    "random_rotation" : false,
-
-    "respawn_time" : 16,
-    "respawn_waves" : true,
-    "friendly_fire" : "on_grief",
-    "grief_friendly_fire_time" : 5,
-    "spade_teamkills_on_grief" : false,
-    "balanced_teams" : 2,
-    "teamswitch_interval" : 0,
-
-    "speedhack_detect" : false,
-    "votekick_percentage" : 35,
-    "votekick_ban_duration" : 30,
-    "votekick_public_votes" : true,
-    "votemap_public_votes" : true,
-    "votemap_extension_time" : 15,
-    "votemap_player_driven" : false,
-    "votemap_autoschedule" : false,
-    "votemap_time" : 120,
-    "votemap_percentage" : 80,
-
-    "melee_damage" : 80,
-    "fall_damage" : true,
-    "user_blocks_only" : false,
-    "set_god_build" : false,
-    "server_prefix" : "",
-    "time_announcements" : [1, 2, 3, 4, 5, 6, 7, 8, 9, 10, 30, 60, 120, 180,
-                            240, 300, 600, 900, 1200, 1800, 2400, 3000],
-    "login_retries" : 3,
-    "default_ban_duration" : 1440,
-
-    "logfile" : "./logs/log.txt",
-    "rotate_daily" : true,
-    "debug_log" : false,
-    "profile" : false,
-
-    "team1" : {
-        "name" : "Blue",
-        "color" : [0, 0, 255]
-    },
-    "team2" : {
-        "name" : "Green",
-        "color" : [0, 255, 0]
-    },
-   "passwords" : {
-        "admin" : ["adminpass1", "adminpass2", "adminpass3"],
-        "moderator" : ["modpass"],
-        "guard" : ["guardpass"],
-        "trusted" : ["trustedpass"]
-    },
-    "rights" : {
-        "moderator" : ["advance", "cancel", "dban", "fog", "from", "hackinfo", "hban", "invisible", "ip", "kick", "kickafk", "kill", "map", "master", "move", "moves", "mute", "resetgame", "switch", "teleport", "teleport_other", "tpsilent", "togglebuild", "togglekill", "togglevotekick", "trust", "undoban", "unmute", "unstick", "where", "whowas"],
-        "guard" : ["cancel", "fog", "from", "hackinfo", "hban", "ip", "kick", "kickafk", "kill", "move", "moves", "mute", "switch", "teleport", "teleport_other", "togglebuild", "togglekill", "togglevotekick", "trust", "unmute", "unstick", "where", "whowas"]
-    },
-    "ssh" : {
-        "enabled" : false,
-        "port" : 32887,
-        "users" : {
-            "user" : "ssh_pass_change_this"
-        }
-    },
-    "status_server" : {
-        "enabled" : true,
-        "port" : 32886,
-        "logging" : true
-    },
-    "ban_publish" : {
-        "enabled" : false,
-        "port" : 32885
-    },
-    "ban_subscribe" : {
-        "enabled" : false,
-        "urls" : [
-            ["http://www.blacklist.spadille.net/subscribe.json", []]
-        ]
-    },
-    "irc" : {
-        "enabled" : false,
-        "nickname" : "piqueserver",
-        "username" : "piqueserver",
-        "realname" : "piqueserver",
-        "server" : "irc.quakenet.org",
-        "port" : 6667,
-        "channel" : "#MyServerChannel",
-        "password" : "",
-        "commandprefix" : "!",
-        "chatprefix" : "."
-    },
-    "scripts" : [
-        "piqueserver.scripts.rollback",
-        "piqueserver.scripts.protect",
-        "piqueserver.scripts.map_extensions",
-        "piqueserver.scripts.disco",
-        "piqueserver.scripts.votekick",
-        "piqueserver.scripts.trusted",
-        "piqueserver.scripts.ratio",
-        "piqueserver.scripts.passreload",
-        "piqueserver.scripts.blockinfo",
-        "piqueserver.scripts.afk"
-    ],
-
-    "squad_respawn_time" : 32,
-    "squad_size" : 4,
-    "auto_squad" : false,
-    "load_saved_map" : false,
-    "rollback_on_game_end" : false,
-    "afk_time_limit" : 30
->>>>>>> 38204f41
 }