--- conflicted
+++ resolved
@@ -30,12 +30,9 @@
 import random
 import time
 from collections import deque
-<<<<<<< HEAD
 from pprint import pprint
-=======
 from ipaddress import ip_network, ip_address, IPv4Address, AddressValueError
 from typing import Any, Callable, Dict, Iterator, List, Optional, Tuple, Type
->>>>>>> 30887455
 
 import six
 from six import text_type
@@ -302,15 +299,9 @@
 
     default_fog = (128, 232, 255)
 
-<<<<<<< HEAD
-    def __init__(self, interface, config_dict):
+    def __init__(self, interface: bytes, config_dict: Dict[str, Any]) -> None:
         self.config = config_dict
         if random_rotation:
-=======
-    def __init__(self, interface: bytes, config: Dict[str, Any]) -> None:
-        self.config = config
-        if config.get('random_rotation', False):
->>>>>>> 30887455
             self.map_rotator_type = random_choice_cycle
         else:
             self.map_rotator_type = itertools.cycle  # pylint: disable=redefined-variable-type
