# Copyright (c) Mathias Kaerlev 2011-2012.

# This file is part of pyspades.

# pyspades is free software: you can redistribute it and/or modify
# it under the terms of the GNU General Public License as published by
# the Free Software Foundation, either version 3 of the License, or
# (at your option) any later version.

# pyspades is distributed in the hope that it will be useful,
# but WITHOUT ANY WARRANTY; without even the implied warranty of
# MERCHANTABILITY or FITNESS FOR A PARTICULAR PURPOSE.  See the
# GNU General Public License for more details.

# You should have received a copy of the GNU General Public License
# along with pyspades.  If not, see <http://www.gnu.org/licenses/>.

# pylint: disable=too-many-lines
"""
pyspades - default/featured server
"""
import sys
import os
import imp
import importlib
import json
import itertools
import random
import time
from collections import deque
from pprint import pprint
from ipaddress import ip_network, ip_address, IPv4Address, AddressValueError
from typing import Any, Callable, Dict, Iterator, List, Optional, Tuple


from twisted.internet import reactor, threads
from twisted.internet.defer import inlineCallbacks, Deferred, ensureDeferred
from twisted.internet.task import coiterate, LoopingCall, deferLater
from twisted.python.logfile import DailyLogFile
from twisted.logger import Logger, textFileLogObserver
from twisted.logger import FilteringLogObserver, LogLevelFilterPredicate, LogLevel
from twisted.logger import globalLogBeginner
from twisted.web import client as web_client
from twisted.internet.tcp import Port

from enet import Address, Packet, Peer


import pyspades.debug
from pyspades.server import (ServerProtocol, Team)
from pyspades.constants import (CTF_MODE, TC_MODE, ERROR_SHUTDOWN)
from pyspades.master import MAX_SERVER_NAME_SIZE
from pyspades.tools import make_server_identifier
from pyspades.bytes import NoDataLeft
from pyspades.vxl import VXLData

from piqueserver.scheduler import Scheduler
from piqueserver import commands
from piqueserver.map import Map, MapNotFound, check_rotation, RotationInfo
from piqueserver.console import create_console
from piqueserver.networkdict import NetworkDict
from piqueserver.player import FeatureConnection
<<<<<<< HEAD
from piqueserver.config import config
from piqueserver import extensions
=======
from piqueserver.config import config, cast_duration
>>>>>>> 19431211

# won't be used; just need to be executed
import piqueserver.core_commands  # pylint: disable=unused-import

log = Logger()

def validate_team_name(name):
    if len(name) > 9:
        log.warn("Team name's length exceeds 9 character limit. More info: https://git.io/fN2cI")
        # TODO: Once issue #345 is sorted out, we can do a proper validation
        # for now we just warn
        # return False
    return True

# TODO: move to a better place if reusable
def sleep(secs):
    return deferLater(reactor, secs, lambda: None)

# declare configuration options
bans_config = config.section('bans')
logging_config = config.section('logging')
team1_config = config.section('team1')
team2_config = config.section('team2')

bans_file = bans_config.option('file', default='bans.txt')
bans_urls = bans_config.option('urls', [])
respawn_time_option = config.option('respawn_time', default="8sec", cast=cast_duration)
respawn_waves = config.option('respawn_waves', default=False)
game_mode = config.option('game_mode', default='ctf')
random_rotation = config.option('random_rotation', default=False)
passwords = config.option('passwords', default={})
logfile = logging_config.option('logfile', default='./logs/log.txt')
loglevel = logging_config.option('loglevel', default='info')
map_rotation = config.option('rotation', default=['classicgen', 'random'],
                             validate=lambda x: isinstance(x, list))
default_time_limit = config.option(
    'default_time_limit', default="20min",
    cast=lambda x: cast_duration(x)/60)
cap_limit = config.option('cap_limit', default=10,
                          validate=lambda x: isinstance(x, (int, float)))
advance_on_win = config.option('advance_on_win', default=False,
                               validate=lambda x: isinstance(x, bool))
team1_name = team1_config.option('name', default='Blue', validate=validate_team_name)
team2_name = team2_config.option('name', default='Green', validate=validate_team_name)
team1_color = team1_config.option('color', default=(0, 0, 196))
team2_color = team2_config.option('color', default=(0, 196, 0))
friendly_fire = config.option('friendly_fire', default=False)
friendly_fire_on_grief = config.option('friendly_fire_on_grief',
                                       default=True)
grief_friendly_fire_time = config.option('grief_friendly_fire_time',
                                         default='2sec', cast=cast_duration)
spade_teamkills_on_grief = config.option('spade_teamkills_on_grief',
                                         default=False)
time_announcements = config.option('time_announcements', default=[1, 2, 3, 4, 5, 6, 7, 8, 9, 10,
                                                                  30, 60, 120, 180, 240, 300, 600,
                                                                  900, 1200, 1800, 2400, 3000])
rights = config.option('rights', default={})
port_option = config.option('port', default=32887,
                            validate=lambda n: isinstance(n, int))
fall_damage = config.option('fall_damage', default=True)
teamswitch_interval = config.option('teamswitch_interval', default="0sec", cast=cast_duration)
teamswitch_allowed = config.option('teamswitch_allowed', default=True)
max_players = config.option('max_players', default=20)
melee_damage = config.option('melee_damage', default=100)
max_connections_per_ip = config.option('max_connections_per_ip', default=0)
server_prefix = config.option('server_prefix', default='[*]')
balanced_teams = config.option('balanced_teams', default=2)
login_retries = config.option('login_retries', 1)
default_ban_duration = bans_config.option('default_duration', default="1day", cast=cast_duration)
speedhack_detect = config.option('speedhack_detect', True)
user_blocks_only = config.option('user_blocks_only', False)
debug_log_enabled = logging_config.option('debug_log', False)
logging_profile_option = logging_config.option('profile', False)
set_god_build = config.option('set_god_build', False)
ssh_enabled = config.section('ssh').option('enabled', False)
irc_options = config.option('irc', {})
status_server_enabled = config.section(
    'status_server').option('enabled', False)
ban_publish = bans_config.option('publish', False)
ban_publish_port = bans_config.option('publish_port', 32885)
logging_rotate_daily = logging_config.option('rotate_daily', False)
tip_frequency = config.option('tips_frequency', default="5sec", cast=lambda x: cast_duration(x)/60)
register_master_option = config.option('master', False)

# default to http for ip_getter on windows
# see https://github.com/piqueserver/piqueserver/issues/215
if sys.platform == 'win32':
    default_ip_getter = 'http://services.buildandshoot.com/getip'
else:
    default_ip_getter = 'https://services.buildandshoot.com/getip'
ip_getter_option = config.option('ip_getter', default_ip_getter)
name_option = config.option(
    'name', default='piqueserver #%s' % random.randrange(0, 2000))
motd_option = config.option('motd')
help_option = config.option('help', default=[
    'Server name: %(server_name)s',
    'Map: %(map_name)s by %(map_author)s',
    'Game mode: %(game_mode)s',
    '/commands Prints all available commands',
    '/help <command_name> Gives description and usage info for a command',
    '/help Prints this message',
    ])
rules_option = config.option('rules')
tips_option = config.option('tips')
network_interface = config.option('network_interface', default='')
scripts_option = config.option('scripts', default=[], validate=extensions.check_scripts)

web_client._HTTP11ClientFactory.noisy = False


def ensure_dir_exists(filename: str) -> None:
    d = os.path.dirname(filename)
    os.makedirs(d, exist_ok=True)


def random_choice_cycle(choices):
    while True:
        yield random.choice(choices)


class FeatureTeam(Team):
    locked = False

    def get_entity_location(self, entity_id: int) -> Tuple[int, int, int]:
        get_location = self.protocol.map_info.get_entity_location
        if get_location is not None:
            result = get_location(self, entity_id)
            if result is not None:
                return result
        return Team.get_entity_location(self, entity_id)


class EndCall(object):
    _active = True

    def __init__(self, protocol, delay: int, func: Callable, *arg, **kw) -> None:
        self.protocol = protocol
        protocol.end_calls.append(self)
        self.delay = delay
        self.func = func
        self.arg = arg
        self.kw = kw
        self.call = None  # type: Deferred

    def set(self, value: Optional[float]) -> None:
        if value is None:
            if self.call is not None:
                self.call.cancel()
                self.call = None
        elif value is not None:
            value = value - self.delay
            if value <= 0.0:
                self.cancel()
            elif self.call:
                self.call.reset(value)
            else:
                self.call = reactor.callLater(value, self.fire)

    def fire(self):
        self.call = None
        self.cancel()
        self.func(*self.arg, **self.kw)

    def cancel(self) -> None:
        self.set(None)
        self.protocol.end_calls.remove(self)
        self._active = False

    def active(self) -> bool:
        return self._active and (self.call and self.call.active())


class FeatureProtocol(ServerProtocol):
    connection_class = FeatureConnection
    bans = None
    ban_publish = None
    ban_manager = None
    everyone_is_admin = False
    player_memory = None
    irc_relay = None
    balanced_teams = None
    timestamps = None
    building = True
    killing = True
    global_chat = True
    remote_console = None
    debug_log = None
    advance_call = None
    master_reconnect_call = None
    master = False
    ip = None
    identifier = None

    planned_map = None

    map_info = None
    spawns = None
    user_blocks = None
    god_blocks = None

    last_time = None
    interface = None

    team_class = FeatureTeam

    game_mode = None  # default to None so we can check
    time_announce_schedule = None

    default_fog = (128, 232, 255)

    def __init__(self, interface: bytes, config_dict: Dict[str, Any]) -> None:
        # logfile path relative to config dir if not abs path
        log_filename = logfile.get()
        if log_filename.strip():  # catches empty filename
            if not os.path.isabs(log_filename):
                log_filename = os.path.join(config.config_dir, log_filename)
            ensure_dir_exists(log_filename)
            if logging_rotate_daily.get():
                logging_file = DailyLogFile(log_filename, '.')
            else:
                logging_file = open(log_filename, 'a')
            predicate = LogLevelFilterPredicate(LogLevel.levelWithName(loglevel.get()))
            observers = [
                FilteringLogObserver(textFileLogObserver(sys.stderr), [predicate]),
                FilteringLogObserver(textFileLogObserver(logging_file), [predicate])
            ]
            globalLogBeginner.beginLoggingTo(observers)
            log.info('piqueserver started on %s' % time.strftime('%c'))

        self.config = config_dict
        if random_rotation.get():
            self.map_rotator_type = random_choice_cycle
        else:
            self.map_rotator_type = itertools.cycle
        self.default_time_limit = default_time_limit.get()
        self.default_cap_limit = cap_limit.get()
        self.advance_on_win = int(advance_on_win.get())
        self.win_count = itertools.count(1)
        self.bans = NetworkDict()

        # attempt to load a saved bans list
        try:
            with open(os.path.join(config.config_dir, bans_file.get()), 'r') as f:
                self.bans.read_list(json.load(f))
            log.debug("loaded {count} bans", count=len(self.bans))
        except FileNotFoundError:
            log.debug("skip loading bans: file unavailable", count=len(self.bans))
        except IOError as e:
            log.error('Could not read bans.txt: {}'.format(e))
        except ValueError as e:
            log.error('Could not parse bans.txt: {}'.format(e))

        self.hard_bans = set()  # possible DDoS'ers are added here
        self.player_memory = deque(maxlen=100)
        if len(self.name) > MAX_SERVER_NAME_SIZE:
            log.warn('(server name too long; it will be truncated to "%s")' % (
                self.name[:MAX_SERVER_NAME_SIZE]))
        self.respawn_time = respawn_time_option.get()
        self.respawn_waves = respawn_waves.get()

        # since AoS only supports CTF and TC at a protocol level, we need to get
        # the base game mode if we are using a custom game mode.
        game_mode_name = game_mode.get()
        if game_mode_name == 'ctf':
            self.game_mode = CTF_MODE
        elif game_mode.get() == 'tc':
            self.game_mode = TC_MODE
        elif self.game_mode not in [CTF_MODE, TC_MODE]:
            raise ValueError(
                'invalid game mode: custom game mode "{}" does not set '
                'protocol.game_mode to one of TC_MODE or CTF_MODE. Are '
                'you sure the thing you have specified is a game mode?'.format(
                    game_mode_name))

        self.game_mode_name = game_mode.get().split('.')[-1]
        self.team1_name = team1_name.get()[:9]
        self.team2_name = team2_name.get()[:9]
        self.team1_color = tuple(team1_color.get())
        self.team2_color = tuple(team2_color.get())
        self.friendly_fire = friendly_fire.get()
        self.friendly_fire_on_grief = friendly_fire_on_grief.get()
        self.friendly_fire_time = grief_friendly_fire_time.get()
        self.spade_teamkills_on_grief = spade_teamkills_on_grief.get()
        self.fall_damage = fall_damage.get()
        self.teamswitch_interval = teamswitch_interval.get()
        self.teamswitch_allowed = teamswitch_allowed.get()
        self.max_players = max_players.get()
        self.melee_damage = melee_damage.get()
        self.max_connections_per_ip = max_connections_per_ip.get()
        self.passwords = passwords.get()
        self.server_prefix = server_prefix.get()
        self.time_announcements = time_announcements.get()
        self.balanced_teams = balanced_teams.get()
        self.login_retries = login_retries.get()

        # voting configuration
        self.default_ban_time = default_ban_duration.get()

        self.speedhack_detect = speedhack_detect.get()
        if user_blocks_only.get():
            self.user_blocks = set()
        self.set_god_build = set_god_build.get()
        self.debug_log = debug_log_enabled.get()
        if self.debug_log:
            # TODO: make this configurable
            pyspades.debug.open_debug_log(
                os.path.join(config.config_dir, 'debug.log'))
        if ssh_enabled.get():
            from piqueserver.ssh import RemoteConsole
            self.remote_console = RemoteConsole(self)
        irc = irc_options.get()
        if irc.get('enabled', False):
            from piqueserver.irc import IRCRelay
            self.irc_relay = IRCRelay(self, irc)
        if status_server_enabled.get():
            from piqueserver.statusserver import StatusServerFactory
            self.status_server = StatusServerFactory(self)
        if ban_publish.get():
            from piqueserver.banpublish import PublishServer
            self.ban_publish = PublishServer(self, ban_publish_port.get())
        if bans_urls.get():
            from piqueserver import bansubscribe
            self.ban_manager = bansubscribe.BanManager(self)
        self.start_time = reactor.seconds()
        self.end_calls = []
        # TODO: why is this here?
        create_console(self)

        for user_type, func_names in rights.get().items():
            for func_name in func_names:
                commands.add_rights(user_type, func_name)

        self.port = port_option.get()
        ServerProtocol.__init__(self, self.port, interface)
        self.host.intercept = self.receive_callback

        try:
            self.set_map_rotation(self.config['rotation'])
        except MapNotFound as e:
            log.critical('Invalid map in map rotation (%s), exiting.' % e.map)
            raise SystemExit

        map_load_d = self.advance_rotation()
        # discard the result of the map advance for now
        map_load_d.addCallback(lambda x: self._post_init())

        self.http_agent = web_client.Agent(reactor)

        ip_getter = ip_getter_option.get()
        if ip_getter:
            self.get_external_ip(ip_getter)

        self.vacuum_loop = LoopingCall(self.vacuum_bans)
        # Run the vacuum every 6 hours, and kick it off it right now
        self.vacuum_loop.start(60 * 60 * 6, True)

        reactor.addSystemEventTrigger('before', 'shutdown', self.shutdown)

    def _post_init(self):
        """called after the map has been loaded"""
        self.update_format()
        self.tip_frequency = tip_frequency.get()
        if self.tips is not None and self.tip_frequency > 0:
            reactor.callLater(self.tip_frequency * 60, self.send_tip)

        self.master = register_master_option.get()
        self.set_master()

    @inlineCallbacks
    def get_external_ip(self, ip_getter: str) -> Iterator[Deferred]:
        log.info(
            'Retrieving external IP from {!r} to generate server identifier.'.format(ip_getter))
        try:
            ip = yield self.getPage(ip_getter)
            ip = IPv4Address(ip.strip())
        except AddressValueError as e:
            log.warn('External IP getter service returned invalid data.\n'
                     'Please check the "ip_getter" setting in your config.')
            return
        except Exception as e:  # pylint: disable=broad-except
            log.warn("Getting external IP failed: {reason}", reason=e)
            return

        self.ip = ip
        self.identifier = make_server_identifier(ip, self.port)
        log.info('Server public ip address: {}:{}'.format(ip, self.port))
        log.info('Public aos identifier: {}'.format(self.identifier))

    def set_time_limit(self, time_limit: Optional[int] = None, additive:
                       bool=False) -> Optional[int]:
        advance_call = self.advance_call
        add_time = 0.0
        if advance_call is not None:
            add_time = ((advance_call.getTime() - reactor.seconds()) / 60.0)
            advance_call.cancel()
            self.advance_call = None
        time_limit = time_limit or self.default_time_limit
        if not time_limit:
            for call in self.end_calls[:]:
                call.set(None)
            return None

        if additive:
            time_limit = min(time_limit + add_time, self.default_time_limit)

        seconds = time_limit * 60
        self.advance_call = reactor.callLater(seconds, self._time_up)

        for call in self.end_calls[:]:
            call.set(seconds)

        if self.time_announce_schedule is not None:
            self.time_announce_schedule.reset()
        self.time_announce_schedule = Scheduler(self)
        for seconds in self.time_announcements:
            self.time_announce_schedule.call_end(seconds,
                                                 self._next_time_announce)

        return time_limit

    def _next_time_announce(self):
        remaining = self.advance_call.getTime() - reactor.seconds()
        if remaining < 60.001:
            if remaining < 10.001:
                self.send_chat('%s...' % int(round(remaining)))
            else:
                self.send_chat('%s seconds remaining.' % int(round(remaining)))
        else:
            self.send_chat('%s minutes remaining.' %
                           int(round(remaining / 60)))

    def _time_up(self):
        self.advance_call = None
        self.advance_rotation('Time up!')

    def advance_rotation(self, message: Optional[str] = None) -> Deferred:
        """
        Advances to the next map in the rotation. If message is provided
        it will send it to the chat, waits for 10 seconds and then advances.

        Returns:
            Deferred that fires when the map has been loaded
        """
        self.set_time_limit(False)
        if self.planned_map is None:
            self.planned_map = next(self.map_rotator)
        planned_map = self.planned_map
        self.planned_map = None
        self.on_advance(planned_map)

        async def do_advance():
            if message is not None:
                self.send_chat(
                    '{} Next map: {}.'.format(message, planned_map.full_name),
                    irc=True)
                await sleep(10)

            await self.set_map_name(planned_map)

        return ensureDeferred(do_advance())

    def get_mode_name(self) -> str:
        return self.game_mode_name

    async def set_map_name(self, rot_info: RotationInfo) -> None:
        """
        Sets the map by its name.
        """
        map_info = await self.make_map(rot_info)
        if self.map_info:
            self.on_map_leave()
        self.map_info = map_info
        self.max_score = self.map_info.cap_limit or self.default_cap_limit
        self.set_map(self.map_info.data)
        self.set_time_limit(self.map_info.time_limit)
        self.update_format()

    def set_server_name(self, name: str) -> None:
        name_option.set(name)
        self.update_format()

    def make_map(self, rot_info: RotationInfo) -> Deferred:
        """
        Creates and returns a Map object from rotation info in a new thread

        Returns:
            Deferred that resolves to a `Map` object.
        """
        # we must do this in a new thread, since map generation might take so
        # long that clients time out.
        return threads.deferToThread(
            Map, rot_info, os.path.join(config.config_dir, 'maps'))

    def set_map_rotation(self, maps: List[str]) -> None:
        """
        Over-writes the current map rotation with provided one.
        `FeatureProtocol.advance_rotation` still needs to be called to actually
        change the map,
        """
        maps = check_rotation(maps, os.path.join(config.config_dir, 'maps'))
        self.maps = maps
        self.map_rotator = self.map_rotator_type(maps)

    def get_map_rotation(self):
        return [map_item.full_name for map_item in self.maps]

    def is_indestructable(self, x: int, y: int, z: int) -> bool:
        if self.user_blocks is not None:
            if (x, y, z) not in self.user_blocks:
                return True
        if self.god_blocks is not None:
            if (x, y, z) in self.god_blocks:  # pylint: disable=unsupported-membership-test
                return True
        map_is_indestructable = self.map_info.is_indestructable
        if map_is_indestructable is not None:
            if map_is_indestructable(self, x, y, z):
                return True
        return False

    def update_format(self) -> None:
        """
        Called when the map (or other variables) have been updated
        """
        self.name = self.format(name_option.get())
        self.motd = self.format_lines(motd_option.get())
        self.help = self.format_lines(help_option.get())
        self.tips = self.format_lines(tips_option.get())
        self.rules = self.format_lines(rules_option.get())
        if self.master_connection is not None:
            self.master_connection.send_server()

    def format(self, value: str, extra: Optional[Dict[str, str]] = None) -> str:
        map_info = self.map_info
        format_dict = {
            'map_name': map_info.name,
            'map_author': map_info.author,
            'map_description': map_info.description,
            'game_mode': self.get_mode_name(),
            'server_name': self.name,
        }

        if extra:
            format_dict.update(extra)
        # format with both old-style and new string formatting to stay
        # compatible with older configs
        return value.format(**format_dict) % format_dict

    def format_lines(self, value: List[str]) -> List[str]:
        if value is None:
            return
        lines = []
        for line in value:
            lines.append(self.format(line))
        return lines

    def got_master_connection(self, client):
        log.info('Master connection established.')
        ServerProtocol.got_master_connection(self, client)

    def master_disconnected(self, client=None):
        ServerProtocol.master_disconnected(self, client)
        if self.master and self.master_reconnect_call is None:
            if client:
                message = 'Master connection could not be established'
            else:
                message = 'Master connection lost'
            log.info('%s, reconnecting in 60 seconds...' % message)
            self.master_reconnect_call = reactor.callLater(
                60, self.reconnect_master)

    def reconnect_master(self):
        self.master_reconnect_call = None
        self.set_master()

    def set_master_state(self, value):
        if value == self.master:
            return
        self.master = value
        has_connection = self.master_connection is not None
        has_reconnect = self.master_reconnect_call is not None
        if value:
            if not has_connection and not has_reconnect:
                self.set_master()
        else:
            if has_reconnect:
                self.master_reconnect_call.cancel()
                self.master_reconnect_call = None
            if has_connection:
                self.master_connection.disconnect()

    @inlineCallbacks
    def shutdown(self):
        """
        Notifies players and disconnects them before a shutdown.
        """
        # send shutdown notification
        self.broadcast_chat("Server shutting down in 3sec.")
        for i in range(1, 4):
            self.broadcast_chat(str(i)+"...")
            yield sleep(1)

        # disconnect all players
        for connection in list(self.connections.values()):
            connection.disconnect(ERROR_SHUTDOWN)
            yield sleep(0.1)

    def add_ban(self, ip, reason, duration, name=None):
        """
        Ban an ip with an optional reason and duration in seconds. If duration
        is None, ban is permanent.
        """
        network = ip_network(str(ip), strict=False)
        for connection in list(self.connections.values()):
            if ip_address(connection.address[0]) in network:
                name = connection.name
                connection.kick(silent=True)
        if duration:
            duration = reactor.seconds() + duration
        else:
            duration = None
        self.bans[ip] = (name or '(unknown)', reason, duration)
        self.save_bans()

    def remove_ban(self, ip):
        results = self.bans.remove(ip)
        log.info('Removing ban: {ip} {results}',
                 ip=ip, results=results)
        self.save_bans()


    def vacuum_bans(self):
        """remove any bans that might have expired. This takes a while, so it is
        split up over the event loop"""

        def do_vacuum_bans():
            """do the actual clearing of bans"""

            bans_count = len(self.bans)
            log.debug("starting ban vacuum with {count} bans",
                      count=bans_count)
            start_time = time.time()

            # create a copy of the items, so we don't have issues modifying
            # while iteraing
            for ban in list(self.bans.iteritems()):
                ban_exipry = ban[1][2]
                if ban_exipry is None:
                    # entry never expires
                    continue
                if ban[1][2] < start_time:
                    # expired
                    del self.bans[ban[0]]
                yield
            log.debug("ban vacuum took {time:.2f} seconds, removed {count} bans",
                      count=bans_count - len(self.bans),
                      time=time.time() - start_time)
            self.save_bans()

        # TODO: use cooperate() here instead, once you figure out why it's
        # swallowing errors. Perhaps try add an errback?
        coiterate(do_vacuum_bans())

    def undo_last_ban(self):
        result = self.bans.pop()
        self.save_bans()
        return result

    def save_bans(self):
        ban_file = os.path.join(config.config_dir, 'bans.txt')
        ensure_dir_exists(ban_file)

        start_time = reactor.seconds()
        with open(ban_file, 'w') as f:
            json.dump(self.bans.make_list(), f, indent=2)
        log.debug("saving {count} bans took {time:.2f} seconds",
                  count=len(self.bans),
                  time=reactor.seconds() - start_time)

        if self.ban_publish is not None:
            self.ban_publish.update()

    def receive_callback(self, address: Address, data: bytes) -> int:
        """This hook receives the raw UDP data before it is processed by enet"""

        # exceptions get swallowed in the pyenet C stuff, so we catch anything
        # for now. This should ideally get fixed in pyenet instead.
        try:
            # reply to ASCII HELLO messages with HI so that clients can measure the
            # connection latency
            if data == b'HELLO':
                self.host.socket.send(address, b'HI')
                return 1
            # reply to ASCII HELLOLAN messages with server data for LAN discovery
            elif data == b'HELLOLAN':
                # we might receive a HELLOLAN before the map has been loaded
                # if so, return a dummy string instead
                if self.map_info:
                    map_name = self.map_info.short_name
                else:
                    map_name = "loading..."
                entry = {
                    "name": self.name,
                    "players_current": self.get_player_count(),
                    "players_max": self.max_players,
                    "map": map_name,
                    "game_mode": self.get_mode_name(),
                    "game_version": "0.75"
                }
                payload = json.dumps(entry).encode()
                self.host.socket.send(address, payload)
                return 1

            # This drop the connection of any ip in hard_bans
            if address.host in self.hard_bans:
                return 1
        except Exception:
            import traceback
            traceback.print_exc()

        return 0

    def data_received(self, peer: Peer, packet: Packet) -> None:
        ip = peer.address.host
        current_time = reactor.seconds()
        try:
            ServerProtocol.data_received(self, peer, packet)
        except (NoDataLeft, ValueError):
            import traceback
            traceback.print_exc()
            log.info(
                'IP %s was hardbanned for invalid data or possibly DDoS.' % ip)
            self.hard_bans.add(ip)
            return
        dt = reactor.seconds() - current_time
        if dt > 1.0:
            log.warn('processing {!r} from {} took {}'.format(
                packet.data, ip, dt))

    def irc_say(self, msg: str, me: bool = False) -> None:
        if self.irc_relay:
            if me:
                self.irc_relay.me(msg, do_filter=True)
            else:
                self.irc_relay.send(msg, do_filter=True)

    def send_tip(self):
        line = self.tips[random.randrange(len(self.tips))]
        self.send_chat(line)
        reactor.callLater(self.tip_frequency * 60, self.send_tip)

    # pylint: disable=arguments-differ
    def broadcast_chat(self, value, global_message=True, sender=None,
                       team=None, irc=False):
        """
        Send a chat message to many users
        """
        if irc:
            self.irc_say('* %s' % value)
        ServerProtocol.send_chat(self, value, global_message, sender, team)

    # backwards compatability
    send_chat = broadcast_chat

    # log high CPU usage

    def update_world(self):
        last_time = self.last_time
        current_time = reactor.seconds()
        if last_time is not None:
            dt = current_time - last_time
            if dt > 1.0:
                log.warn('high CPU usage detected - %s' % dt)
        self.last_time = current_time
        ServerProtocol.update_world(self)
        time_taken = reactor.seconds() - current_time
        if time_taken > 1.0:
            log.warn(
                'World update iteration took %s, objects: %s' %
                (time_taken, self.world.objects))

    # events

    def on_map_change(self, the_map: VXLData) -> None:
        self.set_fog_color(
            getattr(self.map_info.info, 'fog', self.default_fog)
        )

        map_on_map_change = self.map_info.on_map_change
        if map_on_map_change is not None:
            map_on_map_change(self, the_map)

    def on_map_leave(self):
        map_on_map_leave = self.map_info.on_map_leave
        if map_on_map_leave is not None:
            map_on_map_leave(self)

    def on_game_end(self):
        if self.advance_on_win <= 0:
            self.irc_say('Round ended!', me=True)
        elif next(self.win_count) % self.advance_on_win == 0:
            self.advance_rotation('Game finished!')

    def on_advance(self, map_name: str) -> None:
        pass

    def on_ban_attempt(self, connection, reason, duration):
        return True

    def on_ban(self, connection, reason, duration):
        pass

    # voting

    def cancel_vote(self, connection=None):
        return 'No vote in progress.'

    # useful twisted wrappers

    def listenTCP(self, *arg, **kw) -> Port:
        return reactor.listenTCP(
            *arg, interface=network_interface.get(), **kw)

    def connectTCP(self, *arg, **kw):
        return reactor.connectTCP(
            *arg,
            bindAddress=(
                network_interface.get(),
                0),
            **kw)

    @inlineCallbacks
    def getPage(self, url: str) -> Iterator[Deferred]:
        resp = yield self.http_agent.request(b'GET', url.encode())
        body = yield web_client.readBody(resp)
        return body.decode()

    # before-end calls

    def call_end(self, delay: int, func: Callable, *arg, **kw) -> EndCall:
        call = EndCall(self, delay, func, *arg, **kw)
        call.set(self.get_advance_time())
        return call

    def get_advance_time(self) -> float:
        if not self.advance_call:
            return None
        return self.advance_call.getTime() - self.advance_call.seconds()


def run() -> None:
    """
    runs the server
    """

    # load and apply regular scripts
    script_names = scripts_option.get()
    script_dir = os.path.join(config.config_dir, 'scripts/')
    script_objects = extensions.load_scripts_regular_extension(script_names, script_dir)
    (protocol_class, connection_class) = extensions.apply_scripts(script_objects, config, FeatureProtocol, FeatureConnection)

    # load and apply the game_mode script
    game_mode_name = game_mode.get()
    game_mode_dir = os.path.join(config.config_dir, 'game_modes/')
    game_mode_object = extensions.load_script_game_mode(game_mode_name, game_mode_dir)
    (protocol_class, connection_class) = extensions.apply_scripts(game_mode_object, config, protocol_class, connection_class)

    protocol_class.connection_class = connection_class

    interface = network_interface.get().encode('utf-8')

    # instantiate the protocol class once. It will set timers and hooks to keep
    # itself running once we start the reactor
    protocol_class(interface, config.get_dict())

    log.debug('Checking for unregistered config items...')
    unused = config.check_unused()
    if unused:
        log.warn('The following config items are not used:')
        pprint(unused)

    log.info('Started server...')

    profile = logging_profile_option.get()
    if profile:
        import cProfile
        cProfile.runctx('reactor.run()', None, globals())
    else:
        reactor.run()<|MERGE_RESOLUTION|>--- conflicted
+++ resolved
@@ -60,15 +60,12 @@
 from piqueserver.console import create_console
 from piqueserver.networkdict import NetworkDict
 from piqueserver.player import FeatureConnection
-<<<<<<< HEAD
-from piqueserver.config import config
+from piqueserver.config import config, cast_duration
 from piqueserver import extensions
-=======
-from piqueserver.config import config, cast_duration
->>>>>>> 19431211
 
 # won't be used; just need to be executed
 import piqueserver.core_commands  # pylint: disable=unused-import
+
 
 log = Logger()
 
