# Copyright (c) Mathias Kaerlev 2011.

# This file is part of pyspades.

# pyspades is free software: you can redistribute it and/or modify
# it under the terms of the GNU General Public License as published by
# the Free Software Foundation, either version 3 of the License, or
# (at your option) any later version.

# pyspades is distributed in the hope that it will be useful,
# but WITHOUT ANY WARRANTY; without even the implied warranty of
# MERCHANTABILITY or FITNESS FOR A PARTICULAR PURPOSE.  See the
# GNU General Public License for more details.

# You should have received a copy of the GNU General Public License
# along with pyspades.  If not, see <http://www.gnu.org/licenses/>.

from twisted.internet.protocol import DatagramProtocol
from twisted.internet import reactor
from pyspades.protocol import (BaseConnection, sized_sequence, 
    sized_data, in_packet, out_packet)
from pyspades.bytes import ByteReader, ByteWriter
from pyspades.packet import Packet, load_client_packet
from pyspades.loaders import *
from pyspades.common import *
from pyspades.constants import *
from pyspades import serverloaders, clientloaders
from pyspades.multidict import MultikeyDict
from pyspades.idpool import IDPool
from pyspades.master import get_master_connection
from pyspades.collision import vector_collision
from pyspades.debug import *

import random
import math
import shlex
import textwrap
import collections

player_data = serverloaders.PlayerData()
create_player = serverloaders.CreatePlayer()
position_data = serverloaders.PositionData()
orientation_data = serverloaders.OrientationData()
movement_data = serverloaders.MovementData()
animation_data = serverloaders.AnimationData()
hit_packet = serverloaders.HitPacket()
grenade_packet = serverloaders.GrenadePacket()
set_weapon = serverloaders.SetWeapon()
set_color = serverloaders.SetColor()
existing_player = serverloaders.ExistingPlayer()
intel_action = serverloaders.IntelAction()
block_action = serverloaders.BlockAction()
kill_action = serverloaders.KillAction()
chat_message = serverloaders.ChatMessage()
map_data = MapData()

class ServerConnection(BaseConnection):
    master = False
    protocol = None
    send_id = False
    address = None
    player_id = None
    map_packets_sent = 0
    team = None
    weapon = None
    name = None
    kills = 0
    orientation_sequence = 0
    hp = None
    tool = None
    color = (0x70, 0x70, 0x70)
    grenades = None
    blocks = None
    spawn_call = None
    respawn_time = None
    saved_loaders = None
    last_refill = None
    last_block_destroy = None
    speedhack_detect = False
    up = down = left = right = False
    position = orientation = None
    fire = jump = aim = crouch = None
    timers = None
    last_ground_z = None
    
    def __init__(self, protocol, address):
        BaseConnection.__init__(self)
        self.protocol = protocol
        self.address = address
        self.respawn_time = protocol.respawn_time
        self.timers = collections.deque()
    
    def loader_received(self, loader):
        if self.connection_id is None:
            if loader.id == ConnectionRequest.id:
                if loader.client:
                    if loader.version != self.protocol.version:
                        self.disconnect()
                        return
                    max_players = min(32, self.protocol.max_players)
                    if len(self.protocol.connections) > max_players:
                        self.disconnect()
                        return
                    if self.protocol.max_connections_per_ip:
                        shared = [conn for conn in
                            self.protocol.connections.values()
                            if conn.address[0] == self.address[0]]
                        if len(shared) > self.protocol.max_connections_per_ip:
                            self.disconnect()
                            return
                self.auth_val = loader.auth_val
                if loader.client:
                    self.connection_id = self.protocol.connection_ids.pop()
                else:
                    self.master = True
                    self.connection_id = 0
                self.unique = random.randint(0, 3)
                connection_response = ConnectionResponse()
                connection_response.auth_val = loader.auth_val
                connection_response.unique = self.unique
                connection_response.connection_id = self.connection_id
                
                if loader.client:
                    self.send_loader(connection_response, True, 0xFF
                        ).addCallback(self.send_map)
                else:
                    self.send_loader(connection_response, True, 0xFF
                        ).addCallback(self.disconnect)
                    return
                
                self.map_data = ByteReader(self.protocol.map.generate())
                    
                # send players
                self.saved_loaders = saved_loaders = []
                for player in self.protocol.players.values():
                    if player.name is None:
                        continue
                    existing_player.name = player.name
                    existing_player.player_id = player.player_id
                    existing_player.tool = player.tool
                    existing_player.weapon = player.weapon
                    existing_player.kills = player.kills
                    existing_player.team = player.team.id
                    existing_player.color = make_color(*player.color)
                    saved_loaders.append(existing_player.generate())
            
                # send initial data
                blue = self.protocol.blue_team
                green = self.protocol.green_team
                blue_flag = blue.flag
                green_flag = green.flag
                blue_base = blue.base
                green_base = green.base
                
                self.player_id = self.protocol.player_ids.pop()
                player_data.player_left = -1
                player_data.player_id = self.player_id
                player_data.max_score = self.protocol.max_score
                player_data.blue_score = blue.score
                player_data.green_score = green.score
                
                player_data.blue_base_x = blue_base.x
                player_data.blue_base_y = blue_base.y
                player_data.blue_base_z = blue_base.z
                
                player_data.green_base_x = green_base.x
                player_data.green_base_y = green_base.y
                player_data.green_base_z = green_base.z
                
                if blue_flag.player is None:
                    player_data.blue_flag_player = -1
                    player_data.blue_flag_x = blue_flag.x
                    player_data.blue_flag_y = blue_flag.y
                    player_data.blue_flag_z = blue_flag.z
                else:
                    player_data.blue_flag_player = blue_flag.player.player_id
                
                if green_flag.player is None:
                    player_data.green_flag_player = -1
                    player_data.green_flag_x = green_flag.x
                    player_data.green_flag_y = green_flag.y
                    player_data.green_flag_z = green_flag.z
                else:
                    player_data.green_flag_player = green_flag.player.player_id
                
                saved_loaders.append(player_data.generate())
            return
        else:
            if loader.id == Packet10.id:
                return
            elif loader.id == Disconnect.id:
                self.disconnect()
                return
            elif loader.id == Ping.id:
                return
        
        if self.player_id is not None:
            if loader.id in (SizedData.id, SizedSequenceData.id):
                contained = load_client_packet(loader.data)
                if contained.id == clientloaders.JoinTeam.id:
                    if contained.name is None and contained.weapon != -1:
                        self.weapon = contained.weapon
                        self.kill()
                        return
                    old_team = self.team
                    team = [self.protocol.blue_team, 
                        self.protocol.green_team][contained.team]
                    if self.on_team_join(team) == False:
                        return
                    self.team = team
                    if self.name is None and contained.name is not None:
                        name = contained.name
                         # vanilla AoS behaviour
                        if name == 'Deuce':
                            name = name + str(self.player_id)
                        self.name = self.protocol.get_name(name)
                        self.weapon = contained.weapon
                        self.protocol.players[self.name, self.player_id] = self
                        self.protocol.update_master()
                    if old_team is None:
                        self.on_login(self.name)
                        self.spawn(name = self.name)
                        self.speedhack_detect = True
                    else:
                        self.kill()
                    return
                if self.hp:
                    if contained.id == clientloaders.OrientationData.id:
                        if not self.hp:
                            return
                        self.orientation.set(contained.x, contained.y, 
                            contained.z)
                        orientation_data.x = contained.x
                        orientation_data.y = contained.y
                        orientation_data.z = contained.z
                        orientation_data.player_id = self.player_id
                        self.protocol.send_contained(orientation_data, 
                            True, sender = self)
                    elif contained.id == clientloaders.PositionData.id:
                        if not self.hp:
                            return
                        self.position.set(contained.x, contained.y, contained.z)
                        position_data.player_id = self.player_id
                        position_data.x = contained.x
                        position_data.y = contained.y
                        position_data.z = contained.z
                        self.protocol.send_contained(position_data, 
                            sender = self)
                        self.on_update_position()
                        other_flag = self.team.other.flag
                        if vector_collision(self.position, self.team.base):
                            if other_flag.player is self:
                                self.capture_flag()
                            last_refill = self.last_refill
                            if (last_refill is None or 
                            reactor.seconds() - last_refill > 
                            self.protocol.refill_interval):
                                self.last_refill = reactor.seconds()
                                if self.on_refill() != False:
                                    self.refill()
                        if other_flag.player is None and vector_collision(
                        self.position, other_flag):
                            self.take_flag()
                    elif contained.id == clientloaders.MovementData.id:
                        self.up = contained.up
                        self.down = contained.down
                        self.left = contained.left
                        self.right = contained.right
                        movement_data.up = self.up
                        movement_data.down = self.down
                        movement_data.left = self.left
                        movement_data.right = self.right
                        movement_data.player_id = self.player_id
                        self.protocol.send_contained(movement_data, 
                            sender = self)
                    elif contained.id == clientloaders.AnimationData.id:
                        self.fire = contained.fire
                        self.jump = contained.jump
                        self.crouch = contained.crouch
                        self.aim = contained.aim
                        animation_data.fire = self.fire
                        animation_data.jump = self.jump
                        animation_data.crouch = self.crouch
                        animation_data.aim = self.aim
                        animation_data.player_id = self.player_id
                        self.protocol.send_contained(animation_data, sender = self)
                    elif contained.id == clientloaders.HitPacket.id:
                        if contained.player_id != -1:
                            player, = self.protocol.players[contained.player_id]
                            hit_amount = HIT_VALUES[contained.value][self.weapon]
                            returned = self.on_hit(hit_amount, player)
                            if returned == False:
                                return
                            elif returned is not None:
                                hit_amount = returned
                            player.hit(hit_amount, self)
                        else:
                            self.hit(contained.value)
                    elif contained.id == clientloaders.GrenadePacket.id:
                        if not self.grenades:
                            self.on_hack_attempt('Grenade hack detected')
                            return
                        self.grenades -= 1
                        if self.on_grenade(contained.value) == False:
                            return
                        grenade_packet.player_id = self.player_id
                        grenade_packet.value = contained.value
                        self.protocol.send_contained(grenade_packet, 
                            sender = self)
                    elif contained.id == clientloaders.SetWeapon.id:
                        self.tool = contained.value
                        set_weapon.player_id = self.player_id
                        set_weapon.value = contained.value
                        self.protocol.send_contained(set_weapon, sender = self)
                    elif contained.id == clientloaders.SetColor.id:
                        color = get_color(contained.value)
                        if self.on_color_set(color) == False:
                            return
                        self.color = color
                        set_color.player_id = self.player_id
                        set_color.value = contained.value
                        self.protocol.send_contained(set_color, sender = self,
                            save = True)
                if contained.id == clientloaders.ChatMessage.id:
                    if not self.name:
                        return
                    value = contained.value
                    if value.startswith('/'):
                        value = encode(value[1:])
                        try:
                            splitted = shlex.split(value)
                        except ValueError:
                            # shlex failed. let's just split per space
                            splitted = value.split(' ')
                        if splitted:
                            command = splitted.pop(0)
                        else:
                            command = ''
                        splitted = [decode(value) for value in splitted]
                        self.on_command(command, splitted)
                    else:
                        global_message = contained.global_message
                        if self.on_chat(value, global_message) == False:
                            return
                        chat_message.global_message = global_message
                        chat_message.value = value
                        chat_message.player_id = self.player_id
                        if contained.global_message:
                            team = None
                        else:
                            team = self.team
                        self.protocol.send_contained(chat_message, 
                            sender = self, team = team)
                elif contained.id == clientloaders.BlockAction.id:
                    value = contained.value
                    if not self.hp and value != GRENADE_DESTROY:
                        return
                    map = self.protocol.map
                    x = contained.x
                    y = contained.y
                    z = contained.z
                    if value == BUILD_BLOCK:
<<<<<<< HEAD
                        # if not self.blocks:
                            # self.on_hack_attempt('Block hack detected')
                            # return
=======
                        #if not self.blocks:
                            #self.on_hack_attempt('Block hack detected')
                            #return
>>>>>>> 33e0e110
                        self.blocks -= 1
                        if self.on_block_build_attempt(x, y, z) == False:
                            return
                        elif not map.set_point(x, y, z, self.color + (255,)):
                            return
                        self.on_block_build(x, y, z)
                    else:
                        if self.on_block_destroy(x, y, z, value) == False:
                            return
                        elif value == DESTROY_BLOCK:
                            self.blocks += 1
                            map.remove_point(x, y, z)
                            self.on_block_removed(x, y, z)
                        elif value == SPADE_DESTROY:
                            map.remove_point(x, y, z)
                            map.remove_point(x, y, z + 1)
                            map.remove_point(x, y, z - 1)
                            self.on_block_removed(x, y, z)
                            self.on_block_removed(x, y, z + 1)
                            self.on_block_removed(x, y, z - 1)
                        elif value == GRENADE_DESTROY:
                            for nade_x in xrange(x - 1, x + 2):
                                for nade_y in xrange(y - 1, y + 2):
                                    for nade_z in xrange(z - 1, z + 2):
                                        map.remove_point(nade_x, nade_y, 
                                            nade_z)
                                        self.on_block_removed(nade_x, nade_y,
                                            nade_z)
                        self.last_block_destroy = reactor.seconds()
                    block_action.x = x
                    block_action.y = y
                    block_action.z = z
                    block_action.value = contained.value
                    block_action.player_id = self.player_id
                    self.protocol.send_contained(block_action, save = True)
                    self.protocol.update_entities()
            return
    
    def get_orientation_sequence(self):
        sequence = self.orientation_sequence
        self.orientation_sequence = (sequence + 1) & 0xFFFF
        return sequence
    
    def get_ground_z(self):
        if self.crouch:
            return int(self.position.z + 2)
        else:
            return int(self.position.z + 3)
    
    def on_ground(self):
        position = self.position
        return self.protocol.map.get_solid(int(position.x), int(position.y), 
            self.get_ground_z())
    
    def refill(self):
        self.hp = 100
        self.grenades = 2
        self.blocks = 50
        intel_action.action_type = 4
        self.send_contained(intel_action)
    
    def take_flag(self):
        flag = self.team.other.flag
        if flag.player is not None:
            return
        flag.player = self
        intel_action.action_type = 1
        intel_action.player_id = self.player_id
        self.protocol.send_contained(intel_action, save = True)
    
    def respawn(self):
        if self.spawn_call is None:
            self.spawn_call = reactor.callLater(
                self.respawn_time, self.spawn)
    
    def spawn(self, pos = None, name = None):
        self.spawn_call = None
        create_player.player_id = self.player_id
        self.orientation = Vertex3(0, 0, 0)
        if pos is None:
            pos = self.team.get_random_location(True)
        x, y, z = pos
        self.position = position = Vertex3(x, y, z)
        create_player.name = name
        create_player.x = position.x
        create_player.y = position.y - 128
        create_player.weapon = self.weapon
        self.hp = 100
        self.tool = 3
        self.grenades = 2
        self.blocks = 50
        self.protocol.send_contained(create_player, save = True)
        self.on_spawn(pos, name)
    
    def capture_flag(self):
        other_team = self.team.other
        flag = other_team.flag
        player = flag.player
        if player is not self:
            return
        self.add_score(10) # 10 points for intel
        if (self.protocol.max_score not in (0, None) and 
        self.team.score + 1 >= self.protocol.max_score):
            self.protocol.reset_game(self)
            self.protocol.on_game_end(self)
        else:
            intel_action.action_type = 3
            intel_action.player_id = self.player_id
            intel_action.game_end = False
            self.team.score += 1
            flag = other_team.set_flag()
            intel_action.x = flag.x
            intel_action.y = flag.y
            self.protocol.send_contained(intel_action, save = True)
    
    def drop_flag(self):
        flag = self.team.other.flag
        player = flag.player
        if player is not self:
            return
        position = self.position
        x = int(position.x)
        y = int(position.y)
        z = max(0, int(position.z))
        z = self.protocol.map.get_z(x, y, z)
        flag.set(x, y, z)
        flag.player = None
        intel_action.action_type = 2
        intel_action.player_id = self.player_id
        intel_action.x = flag.x
        intel_action.y = flag.y
        intel_action.z = flag.z
        self.protocol.send_contained(intel_action, save = True)
    
    def disconnect(self):
        if self.disconnected:
            return
        print_top_100()
        BaseConnection.disconnect(self)
        del self.protocol.connections[self.address]
        if self.connection_id is not None and not self.master:
            self.protocol.connection_ids.put_back(self.connection_id)
        if self.player_id is not None:
            self.protocol.player_ids.put_back(self.player_id)
        if self.name is not None:
            self.drop_flag()
            player_data.player_left = self.player_id
            self.protocol.send_contained(player_data, sender = self,
                save = True)
            del self.protocol.players[self]
            self.protocol.update_master()
        if self.spawn_call is not None:
            self.spawn_call.cancel()
            self.spawn_call = None
    
    def hit(self, value, by = None):
        if self.hp is None:
            return
        if by is not None and self.team is by.team:
            friendly_fire = self.protocol.friendly_fire
            hit_time = self.protocol.friendly_fire_time
            if friendly_fire == 'on_grief':
                if (self.last_block_destroy is None 
                or reactor.seconds() - self.last_block_destroy >= hit_time):
                    return
            elif not friendly_fire:
                return
        self.hp = min(100, self.hp - value)
        if self.hp <= 0:
            self.kill(by)
            return
        if by is not None:
            hit_packet.hp = self.hp
            hit_packet.sound = True
            self.send_contained(hit_packet)
    
    def kill(self, by = None):
        if self.hp is None:
            return
        self.on_kill(by)
        self.hp = None
        self.drop_flag()
        kill_action.other_kill = True
        if by is None:
            kill_action.player1 = self.player_id
        else:
            kill_action.player1 = by.player_id
        kill_action.player2 = self.player_id
        if by is self:
            sender = self
        else:
            if by is not None:
                by.add_score(1)
            sender = None
        self.protocol.send_contained(kill_action, sender = sender, save = True)
        self.respawn()

    def add_score(self, score):
        self.kills += score
    
    def send_map(self, ack = None):
        if self.map_data is None:
            return
        if not self.map_data.dataLeft():
            self.map_data = None
            # get the saved loaders
            for data in self.saved_loaders:
                sized_data.data = data
                self.send_loader(sized_data, True)
            self.saved_loaders = None
            self.on_join()
            return
        for _ in xrange(4):
            sequence = self.packet_handler1.sequence + 1
            data_size = min(5120, self.map_data.dataLeft())
            new_data = ByteReader('\x0F' + self.map_data.read(data_size))
            new_data_size = len(new_data)
            nums = int(math.ceil(new_data_size / 1024.0))
            for i in xrange(nums):
                map_data.data = new_data.readReader(1024)
                map_data.sequence2 = sequence
                map_data.num = i
                map_data.total_num = nums
                map_data.data_size = new_data_size
                map_data.current_pos = i * 1024
                self.send_loader(map_data, True).addCallback(self.got_map_ack)
                self.map_packets_sent += 1
    
    def got_map_ack(self, ack):
        self.map_packets_sent -= 1
        if not self.map_packets_sent:
            self.send_map()
    
    def send_data(self, data):
        self.protocol.transport.write(data, self.address)
    
    def send_chat(self, value, global_message = None):
        if global_message is None:
            chat_message.player_id = -1
            prefix = ''
        else:
            chat_message.global_message = global_message
            # 32 is guaranteed to be out of range!
            chat_message.player_id = 32
            prefix = self.protocol.server_prefix + ' '
        lines = textwrap.wrap(value, MAX_CHAT_SIZE - len(prefix) - 1)
        for line in lines:
            chat_message.value = '%s%s' % (prefix, line)
            self.send_contained(chat_message)
    
    def timer_received(self, value):
        if not self.speedhack_detect:
            return
        timers = self.timers
        seconds = reactor.seconds()
        timers.append((value, seconds))
        if len(timers) <= TIMER_WINDOW_ENTRIES:
            return
        timers.popleft()
        start_timer, start_seconds = timers[0]
        end_timer, end_seconds = timers[-1]
        diff = (end_timer - start_timer) / (end_seconds - start_seconds)
        if diff > MAX_TIMER_SPEED:
            print 'SPEEDHACK -> Diff:', diff, timers
            self.on_hack_attempt('Speedhack detected')

    # events/hooks
    
    def on_join(self):
        pass
    
    def on_login(self, name):
        pass
    
    def on_spawn(self, pos, name):
        pass
    
    def on_chat(self, value, global_message):
        pass
        
    def on_command(self, command, parameters):
        pass
    
    def on_hit(self, hit_amount, hit_player):
        pass
    
    def on_kill(self, killer):
        pass
    
    def on_team_join(self, team):
        pass
    
    def on_grenade(self, time_left):
        pass
    
    def on_block_build_attempt(self, x, y, z):
        pass
    
    def on_block_build(self, x, y, z):
        pass

    def on_block_destroy(self, x, y, z, mode):
        pass
        
    def on_block_removed(self, x, y, z):
        pass
    
    def on_refill(self):
        pass
    
    def on_color_set(self, color):
        pass
    
    def on_hack_attempt(self, reason):
        pass

    def on_update_position(self):
        pass

class Vertex3(object):
    def __init__(self, *arg, **kw):
        self.set(*arg, **kw)
    
    def get(self):
        return self.x, self.y, self.z
    
    def set(self, x, y, z):
        self.x = x
        self.y = y
        self.z = z
    
    def set_vector(self, vector):
        self.set(vector.x, vector.y, vector.z)

class Flag(Vertex3):
    player = None
    team = None

spawn_positions = []
for x in xrange(128):
    for y in xrange(128, 384):
        spawn_positions.append((x, y))

class Team(object):
    score = None
    flag = None
    other = None
    map = None
    name = None
    spawns = None
    
    def __init__(self, id, name, protocol):
        self.id = id
        self.name = name
        self.map = protocol.map
        self.players = protocol.players
        x_offset = id * 384
        self.spawns = spawns = []
        for x in xrange(x_offset, 128 + x_offset):
            for y in xrange(128, 384):
                z = self.map.get_z(x, y)
                if z < 63:
                    spawns.append((x, y))
        self.initialize()
    
    def get_players(self):
        for player in self.players.values():
            if player.team is self:
                yield player
    
    def count(self):
        count = 0
        for player in self.players.values():
            if player.team is self:
                count += 1
        return count
    
    def initialize(self):
        self.score = 0
        self.set_flag()
        self.set_base()
    
    def set_flag(self):
        self.flag = Flag(*self.get_random_location(True))
        self.flag.team = self
        return self.flag

    def set_base(self):    
        self.base = Vertex3(*self.get_random_location(True))
    
    def get_random_location(self, force_land = False):
        if force_land and len(self.spawns) > 0:
            x, y = random.choice(self.spawns)
            return (x, y, self.map.get_z(x, y))
        x_offset = self.id * 384
        x = self.id * 384 + random.randrange(128)
        y = 128 + random.randrange(256)
        z = self.map.get_z(x, y)
        return x, y, z

class ServerProtocol(DatagramProtocol):
    connection_class = ServerConnection

    name = 'pyspades server'
    max_players = 20

    connections = None
    connection_ids = None
    player_ids = None
    master = False
    max_score = 10
    map = None
    friendly_fire = False
    friendly_fire_time = 2
    server_prefix = '[*]'
    
    respawn_time = 5
    refill_interval = 20
    
    master_connection = None
    
    def __init__(self):
        self.connections = {}
        self.players = MultikeyDict()
        self.connection_ids = IDPool()
        self.player_ids = IDPool()
        self.blue_team = Team(0, 'Blue', self)
        self.green_team = Team(1, 'Green', self)
        self.blue_team.other = self.green_team
        self.green_team.other = self.blue_team
    
    def reset_game(self, player):
        blue_team = self.blue_team
        green_team = self.green_team
        blue_team.initialize()
        green_team.initialize()
        blue_team = self.blue_team
        green_team = self.green_team
        intel_action.blue_flag_x = blue_team.flag.x
        intel_action.blue_flag_y = blue_team.flag.y
        intel_action.blue_base_x = blue_team.base.x
        intel_action.blue_base_y = blue_team.base.y
        intel_action.green_flag_x = green_team.flag.x
        intel_action.green_flag_y = green_team.flag.y
        intel_action.green_base_x = green_team.base.x
        intel_action.green_base_y = green_team.base.y
        intel_action.action_type = 3
        intel_action.player_id = player.player_id
        intel_action.game_end = True
        self.send_contained(intel_action, save = True)

        for player in self.players.values():
            if player.name is not None:
                player.spawn()
    
    def get_name(self, name):
        i = 0
        new_name = name
        while 1:
            if new_name.lower() in [p.name.lower() for p in self.players.values()]:
                i += 1
                new_name = name + str(i)
            else:
                break
        return new_name
    
    def startProtocol(self):
        self.set_master()
    
    def set_master(self):
        if self.master:
            get_master_connection(self.name, self.max_players,
                self.transport.interface).addCallback(
                self.got_master_connection)
        
    def got_master_connection(self, connection):
        self.master_connection = connection
        connection.disconnect_callback = self.master_disconnected
    
    def master_disconnected(self):
        self.master_connection = None
        self.set_master()
    
    def update_master(self):
        if self.master_connection is None:
            return
        self.master_connection.set_count(len(self.players))
    
    def datagramReceived(self, data, address):
        if not data:
            return
        if address not in self.connections:
            self.connections[address] = self.connection_class(self, address)
        connection = self.connections[address]
        connection.data_received(data)
    
    def update_entities(self):
        blue_team = self.blue_team
        green_team = self.green_team
        map = self.map
        intel_action.action_type = 0
        for (move_type, entity) in ((MOVE_BLUE_FLAG, blue_team.flag),
                                   (MOVE_GREEN_FLAG, green_team.flag),
                                   (MOVE_BLUE_BASE, blue_team.base),
                                   (MOVE_GREEN_BASE, green_team.base)):
            moved = False
            if map.get_solid(entity.x, entity.y, entity.z - 1):
                moved = True
                entity.z -= 1
                while map.get_solid(entity.x, entity.y, entity.z - 1):
                    entity.z -= 1
            else:
                while not map.get_solid(entity.x, entity.y, entity.z):
                    moved = True
                    entity.z += 1
            if moved:
                intel_action.move_type = move_type
                intel_action.z = entity.z
                self.send_contained(intel_action)
    
    def send_contained(self, contained, sequence = False, sender = None,
                       team = None, save = False):
        if sequence:
            loader = sized_sequence
        else:
            loader = sized_data
        data = ByteWriter()
        contained.write(data)
        loader.data = data
        for player in self.connections.values():
            if player is sender or player.player_id is None:
                continue
            if team is not None and player.team is not team:
                continue
            if sequence:
                loader.sequence2 = player.get_orientation_sequence()
            if player.saved_loaders is not None:
                if save:
                    player.saved_loaders.append(data)
            else:
                player.send_loader(loader, not sequence)
    
    def send_chat(self, value, global_message = None, sender = None,
                  team = None):
        for player in self.players.values():
            if player is sender:
                continue
            if team is not None and player.team is not team:
                continue
            player.send_chat(value, global_message)

    # events
    
    def on_game_end(self, player):
        pass<|MERGE_RESOLUTION|>--- conflicted
+++ resolved
@@ -62,17 +62,17 @@
     player_id = None
     map_packets_sent = 0
     team = None
-    weapon = None
+    weapon = None
     name = None
     kills = 0
     orientation_sequence = 0
     hp = None
     tool = None
     color = (0x70, 0x70, 0x70)
-    grenades = None
-    blocks = None
+    grenades = None
+    blocks = None
     spawn_call = None
-    respawn_time = None
+    respawn_time = None
     saved_loaders = None
     last_refill = None
     last_block_destroy = None
@@ -85,27 +85,27 @@
     
     def __init__(self, protocol, address):
         BaseConnection.__init__(self)
-        self.protocol = protocol
+        self.protocol = protocol
         self.address = address
         self.respawn_time = protocol.respawn_time
         self.timers = collections.deque()
     
-    def loader_received(self, loader):
+    def loader_received(self, loader):
         if self.connection_id is None:
             if loader.id == ConnectionRequest.id:
                 if loader.client:
-                    if loader.version != self.protocol.version:
-                        self.disconnect()
-                        return
+                    if loader.version != self.protocol.version:
+                        self.disconnect()
+                        return
                     max_players = min(32, self.protocol.max_players)
-                    if len(self.protocol.connections) > max_players:
-                        self.disconnect()
-                        return
-                    if self.protocol.max_connections_per_ip:
-                        shared = [conn for conn in
-                            self.protocol.connections.values()
-                            if conn.address[0] == self.address[0]]
-                        if len(shared) > self.protocol.max_connections_per_ip:
+                    if len(self.protocol.connections) > max_players:
+                        self.disconnect()
+                        return
+                    if self.protocol.max_connections_per_ip:
+                        shared = [conn for conn in
+                            self.protocol.connections.values()
+                            if conn.address[0] == self.address[0]]
+                        if len(shared) > self.protocol.max_connections_per_ip:
                             self.disconnect()
                             return
                 self.auth_val = loader.auth_val
@@ -137,7 +137,7 @@
                         continue
                     existing_player.name = player.name
                     existing_player.player_id = player.player_id
-                    existing_player.tool = player.tool
+                    existing_player.tool = player.tool
                     existing_player.weapon = player.weapon
                     existing_player.kills = player.kills
                     existing_player.team = player.team.id
@@ -197,32 +197,32 @@
         if self.player_id is not None:
             if loader.id in (SizedData.id, SizedSequenceData.id):
                 contained = load_client_packet(loader.data)
-                if contained.id == clientloaders.JoinTeam.id:
-                    if contained.name is None and contained.weapon != -1:
-                        self.weapon = contained.weapon
-                        self.kill()
-                        return
+                if contained.id == clientloaders.JoinTeam.id:
+                    if contained.name is None and contained.weapon != -1:
+                        self.weapon = contained.weapon
+                        self.kill()
+                        return
                     old_team = self.team
                     team = [self.protocol.blue_team, 
                         self.protocol.green_team][contained.team]
-                    if self.on_team_join(team) == False:
+                    if self.on_team_join(team) == False:
                         return
-                    self.team = team
+                    self.team = team
                     if self.name is None and contained.name is not None:
                         name = contained.name
                          # vanilla AoS behaviour
                         if name == 'Deuce':
                             name = name + str(self.player_id)
-                        self.name = self.protocol.get_name(name)
+                        self.name = self.protocol.get_name(name)
                         self.weapon = contained.weapon
                         self.protocol.players[self.name, self.player_id] = self
                         self.protocol.update_master()
-                    if old_team is None:
+                    if old_team is None:
                         self.on_login(self.name)
-                        self.spawn(name = self.name)
-                        self.speedhack_detect = True
-                    else:
-                        self.kill()
+                        self.spawn(name = self.name)
+                        self.speedhack_detect = True
+                    else:
+                        self.kill()
                     return
                 if self.hp:
                     if contained.id == clientloaders.OrientationData.id:
@@ -284,14 +284,14 @@
                         animation_data.aim = self.aim
                         animation_data.player_id = self.player_id
                         self.protocol.send_contained(animation_data, sender = self)
-                    elif contained.id == clientloaders.HitPacket.id:
+                    elif contained.id == clientloaders.HitPacket.id:
                         if contained.player_id != -1:
                             player, = self.protocol.players[contained.player_id]
-                            hit_amount = HIT_VALUES[contained.value][self.weapon]
-                            returned = self.on_hit(hit_amount, player)
+                            hit_amount = HIT_VALUES[contained.value][self.weapon]
+                            returned = self.on_hit(hit_amount, player)
                             if returned == False:
-                                return
-                            elif returned is not None:
+                                return
+                            elif returned is not None:
                                 hit_amount = returned
                             player.hit(hit_amount, self)
                         else:
@@ -360,42 +360,36 @@
                     y = contained.y
                     z = contained.z
                     if value == BUILD_BLOCK:
-<<<<<<< HEAD
-                        # if not self.blocks:
-                            # self.on_hack_attempt('Block hack detected')
+                        # if not self.blocks:
+                            # self.on_hack_attempt('Block hack detected')
                             # return
-=======
-                        #if not self.blocks:
-                            #self.on_hack_attempt('Block hack detected')
-                            #return
->>>>>>> 33e0e110
-                        self.blocks -= 1
+                        self.blocks -= 1
                         if self.on_block_build_attempt(x, y, z) == False:
                             return
                         elif not map.set_point(x, y, z, self.color + (255,)):
-                            return
+                            return
                         self.on_block_build(x, y, z)
-                    else:
-                        if self.on_block_destroy(x, y, z, value) == False:
-                            return
-                        elif value == DESTROY_BLOCK:
+                    else:
+                        if self.on_block_destroy(x, y, z, value) == False:
+                            return
+                        elif value == DESTROY_BLOCK:
                             self.blocks += 1
-                            map.remove_point(x, y, z)
+                            map.remove_point(x, y, z)
                             self.on_block_removed(x, y, z)
                         elif value == SPADE_DESTROY:
                             map.remove_point(x, y, z)
                             map.remove_point(x, y, z + 1)
-                            map.remove_point(x, y, z - 1)
-                            self.on_block_removed(x, y, z)
-                            self.on_block_removed(x, y, z + 1)
+                            map.remove_point(x, y, z - 1)
+                            self.on_block_removed(x, y, z)
+                            self.on_block_removed(x, y, z + 1)
                             self.on_block_removed(x, y, z - 1)
                         elif value == GRENADE_DESTROY:
                             for nade_x in xrange(x - 1, x + 2):
                                 for nade_y in xrange(y - 1, y + 2):
                                     for nade_z in xrange(z - 1, z + 2):
                                         map.remove_point(nade_x, nade_y, 
-                                            nade_z)
-                                        self.on_block_removed(nade_x, nade_y,
+                                            nade_z)
+                                        self.on_block_removed(nade_x, nade_y,
                                             nade_z)
                         self.last_block_destroy = reactor.seconds()
                     block_action.x = x
@@ -404,7 +398,7 @@
                     block_action.value = contained.value
                     block_action.player_id = self.player_id
                     self.protocol.send_contained(block_action, save = True)
-                    self.protocol.update_entities()
+                    self.protocol.update_entities()
             return
     
     def get_orientation_sequence(self):
@@ -425,7 +419,7 @@
     
     def refill(self):
         self.hp = 100
-        self.grenades = 2
+        self.grenades = 2
         self.blocks = 50
         intel_action.action_type = 4
         self.send_contained(intel_action)
@@ -450,15 +444,15 @@
         self.orientation = Vertex3(0, 0, 0)
         if pos is None:
             pos = self.team.get_random_location(True)
-        x, y, z = pos
+        x, y, z = pos
         self.position = position = Vertex3(x, y, z)
         create_player.name = name
         create_player.x = position.x
-        create_player.y = position.y - 128
-        create_player.weapon = self.weapon
+        create_player.y = position.y - 128
+        create_player.weapon = self.weapon
         self.hp = 100
         self.tool = 3
-        self.grenades = 2
+        self.grenades = 2
         self.blocks = 50
         self.protocol.send_contained(create_player, save = True)
         self.on_spawn(pos, name)
@@ -536,7 +530,7 @@
                     return
             elif not friendly_fire:
                 return
-        self.hp = min(100, self.hp - value)
+        self.hp = min(100, self.hp - value)
         if self.hp <= 0:
             self.kill(by)
             return
@@ -619,8 +613,8 @@
             chat_message.value = '%s%s' % (prefix, line)
             self.send_contained(chat_message)
     
-    def timer_received(self, value):
-        if not self.speedhack_detect:
+    def timer_received(self, value):
+        if not self.speedhack_detect:
             return
         timers = self.timers
         seconds = reactor.seconds()
@@ -631,7 +625,7 @@
         start_timer, start_seconds = timers[0]
         end_timer, end_seconds = timers[-1]
         diff = (end_timer - start_timer) / (end_seconds - start_seconds)
-        if diff > MAX_TIMER_SPEED:
+        if diff > MAX_TIMER_SPEED:
             print 'SPEEDHACK -> Diff:', diff, timers
             self.on_hack_attempt('Speedhack detected')
 
@@ -652,7 +646,7 @@
     def on_command(self, command, parameters):
         pass
     
-    def on_hit(self, hit_amount, hit_player):
+    def on_hit(self, hit_amount, hit_player):
         pass
     
     def on_kill(self, killer):
@@ -663,17 +657,17 @@
     
     def on_grenade(self, time_left):
         pass
-    
-    def on_block_build_attempt(self, x, y, z):
-        pass
+    
+    def on_block_build_attempt(self, x, y, z):
+        pass
     
     def on_block_build(self, x, y, z):
         pass
 
     def on_block_destroy(self, x, y, z, mode):
-        pass
-        
-    def on_block_removed(self, x, y, z):
+        pass
+        
+    def on_block_removed(self, x, y, z):
         pass
     
     def on_refill(self):
@@ -706,11 +700,6 @@
 class Flag(Vertex3):
     player = None
     team = None
-
-spawn_positions = []
-for x in xrange(128):
-    for y in xrange(128, 384):
-        spawn_positions.append((x, y))
 
 class Team(object):
     score = None
@@ -895,7 +884,7 @@
             loader = sized_sequence
         else:
             loader = sized_data
-        data = ByteWriter()
+        data = ByteWriter()
         contained.write(data)
         loader.data = data
         for player in self.connections.values():
