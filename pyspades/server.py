# Copyright (c) Mathias Kaerlev 2011-2012.

# This file is part of pyspades.

# pyspades is free software: you can redistribute it and/or modify
# it under the terms of the GNU General Public License as published by
# the Free Software Foundation, either version 3 of the License, or
# (at your option) any later version.

# pyspades is distributed in the hope that it will be useful,
# but WITHOUT ANY WARRANTY; without even the implied warranty of
# MERCHANTABILITY or FITNESS FOR A PARTICULAR PURPOSE.  See the
# GNU General Public License for more details.

# You should have received a copy of the GNU General Public License
# along with pyspades.  If not, see <http://www.gnu.org/licenses/>.

from twisted.internet import reactor
from twisted.internet.task import LoopingCall
from pyspades.protocol import BaseConnection, BaseProtocol
from pyspades.bytes import ByteReader, ByteWriter
from pyspades.packet import load_client_packet
from pyspades.common import *
from pyspades.constants import *
from pyspades import contained as loaders
from pyspades.multidict import MultikeyDict
from pyspades.idpool import IDPool
from pyspades.master import get_master_connection
from pyspades.collision import vector_collision, collision_3d
from pyspades import world
from pyspades.debug import *
from pyspades.weapon import WEAPONS
import enet

import random
import math
import shlex
import textwrap
import collections
import zlib

ORIENTATION_DISTANCE = 128.0
ORIENTATION_DISTANCE_SQUARED = 128.0 ** 2

COMPRESSION_LEVEL = 9

create_player = loaders.CreatePlayer()
position_data = loaders.PositionData()
orientation_data = loaders.OrientationData()
input_data = loaders.InputData()
grenade_packet = loaders.GrenadePacket()
set_tool = loaders.SetTool()
set_color = loaders.SetColor()
fog_color = loaders.FogColor()
existing_player = loaders.ExistingPlayer()
player_left = loaders.PlayerLeft()
block_action = loaders.BlockAction()
kill_action = loaders.KillAction()
chat_message = loaders.ChatMessage()
map_data = loaders.MapChunk()
map_start = loaders.MapStart()
state_data = loaders.StateData()
ctf_data = loaders.CTFState()
tc_data = loaders.TCState()
intel_drop = loaders.IntelDrop()
intel_pickup = loaders.IntelPickup()
intel_capture = loaders.IntelCapture()
restock = loaders.Restock()
move_object = loaders.MoveObject()
set_hp = loaders.SetHP()
change_weapon = loaders.ChangeWeapon()
change_team = loaders.ChangeTeam()
weapon_reload = loaders.WeaponReload()
territory_capture = loaders.TerritoryCapture()
progress_bar = loaders.ProgressBar()
world_update = loaders.WorldUpdate()
block_line = loaders.BlockLine()

def check_nan(*values):
    for value in values:
        if math.isnan(value):
            return True
    return False

def parse_command(input):
    value = encode(input)
    try:
        splitted = shlex.split(value)
    except ValueError:
        # shlex failed. let's just split per space
        splitted = value.split(' ')
    if splitted:
        command = splitted.pop(0)
    else:
        command = ''
    splitted = [decode(value) for value in splitted]
    return command, splitted

class SlidingWindow(object):
    def __init__(self, entries):
        self.entries = entries
        self.window = collections.deque()
    
    def add(self, value):
        self.window.append(value)
        if len(self.window) <= self.entries:
            return
        self.window.popleft()
    
    def check(self):
        return len(self.window) == self.entries
    
    def get(self):
        return self.window[0], self.window[-1]

class MapGeneratorChild(object):
    pos = 0
    def __init__(self, generator):
        self.parent = generator
    
    def get_size(self):
        return self.parent.get_size()
    
    def read(self, size):
        pos = self.pos
        if pos + size > self.parent.pos:
            self.parent.read(size)
        data = self.parent.all_data[pos:pos+size]
        self.pos += len(data)
        return data
    
    def data_left(self):
        return self.parent.data_left() or self.pos < self.parent.pos

class ProgressiveMapGenerator(object):
    data = ''
    done = False
    
    # parent attributes
    all_data = ''
    pos = 0
    def __init__(self, map, parent = False):
        self.parent = parent
        self.generator = map.get_generator()
        self.compressor = zlib.compressobj(COMPRESSION_LEVEL)
    
    def get_size(self):
        return 1.5 * 1024 * 1024 # 2 mb
    
    def read(self, size):
        data = self.data
        generator = self.generator
        if len(data) < size and generator is not None:
            while 1:
                map_data = generator.get_data(1024)
                if generator.done:
                    self.generator = None
                    data += self.compressor.flush()
                    break
                data += self.compressor.compress(map_data)
                if len(data) >= size:
                    break
        if self.parent:
            # save the data in case we are a parent
            self.all_data += data
            self.pos += len(data)
        else:
            self.data = data[size:]
            return data[:size]
    
    def get_child(self):
        return MapGeneratorChild(self)
    
    def data_left(self):
        return bool(self.data) or self.generator is not None

class ServerConnection(BaseConnection):
    address = None
    player_id = None
    map_packets_sent = 0
    team = None
    weapon = None
    weapon_object = None
    name = None
    kills = 0
    orientation_sequence = 0
    hp = None
    tool = None
    color = (0x70, 0x70, 0x70)
    grenades = None
    blocks = None
    spawn_call = None
    respawn_time = None
    saved_loaders = None
    last_refill = None
    last_block_destroy = None
    filter_visibility_data = False
    speedhack_detect = False
    rapid_hack_detect = False
    timers = None
    world_object = None
    last_block = None
    map_data = None
    last_position_update = None
    
    def __init__(self, *arg, **kw):
        BaseConnection.__init__(self, *arg, **kw)
        protocol = self.protocol
        address = self.peer.address
        self.address = (address.host, address.port)
        self.respawn_time = protocol.respawn_time
        self.rapids = SlidingWindow(RAPID_WINDOW_ENTRIES)
        self.pos_table = self.protocol.pos_table
        
    def on_connect(self):
        if self.peer.eventData != self.protocol.version:
            self.disconnect()
            return
        max_players = min(32, self.protocol.max_players)
        if len(self.protocol.connections) > max_players:
            self.disconnect()
            return
        if self.protocol.max_connections_per_ip:
            shared = [conn for conn in
                self.protocol.connections.values()
                if conn.address[0] == self.address[0]]
            if len(shared) > self.protocol.max_connections_per_ip:
                self.disconnect()
                return
        if not self.disconnected:
            self._connection_ack()
    
    def loader_received(self, loader):
        if self.player_id is not None:
            contained = load_client_packet(ByteReader(loader.data))
            if contained.id in (loaders.ExistingPlayer.id, 
                                loaders.ShortPlayerData.id):
                team = self.protocol.teams[contained.team]
                if self.on_team_join(team) == False:
                    if not team.spectator:
                        team = team.other
                if self.name is None:
                    name = contained.name
                     # vanilla AoS behaviour
                    if name == 'Deuce':
                        name = name + str(self.player_id)
                    self.name = self.protocol.get_name(name)
                    self.protocol.players[self.name, self.player_id] = self
                    self.on_login(self.name)
                self.team = team
                self.set_weapon(contained.weapon, True)
                if self.protocol.speedhack_detect:
                    self.speedhack_detect = True
                self.rapid_hack_detect = True
                if team.spectator:
                    if self.world_object is not None:
                        self.world_object.delete()
                        self.world_object = None
                self.spawn()
                return
            if self.hp:
                world_object = self.world_object
                if contained.id == loaders.OrientationData.id:
                    x, y, z = contained.x, contained.y, contained.z
                    if check_nan(x, y, z):
                        self.on_hack_attempt(
                            'Invalid orientation data received')
                        return
                    returned = self.on_orientation_update(x, y, z)
                    if returned is not None:
                        x, y, z = returned
                    world_object.set_orientation(x, y, z)
                    if self.filter_visibility_data:
                        return
                elif contained.id == loaders.PositionData.id:
                    current_time = reactor.seconds()
                    if (self.last_position_update is not None and current_time -
                    self.last_position_update < MAX_POSITION_RATE):
                        return
                    self.last_position_update = current_time
                    x, y, z = contained.x, contained.y, contained.z
                    if check_nan(x, y, z):
                        self.on_hack_attempt(
                            'Invalid position data received')
                        return
                    position = world_object.position
                    if not self.is_valid_position(x, y, z):
                        # vanilla behaviour
                        self.set_location()
                        return
                    world_object.set_position(x, y, z)
                    self.on_position_update()
                    if self.filter_visibility_data:
                        return
                    game_mode = self.protocol.game_mode
                    if game_mode == CTF_MODE:
                        other_flag = self.team.other.flag
                        if vector_collision(world_object.position, 
                        self.team.base):
                            if other_flag.player is self:
                                self.capture_flag()
                            self.check_refill()
                        if other_flag.player is None and vector_collision(
                        world_object.position, other_flag):
                            self.take_flag()
                    elif game_mode == TC_MODE:
                        for entity in self.protocol.entities:
                            collides = vector_collision(entity, 
                                world_object.position, TC_CAPTURE_DISTANCE)
                            if self in entity.players:
                                if not collides:
                                    entity.remove_player(self)
                            else:
                                if collides:
                                    entity.add_player(self)
                            if collides and vector_collision(entity,
                            world_object.position):
                                self.check_refill()
                elif contained.id == loaders.WeaponInput.id:
                    primary = contained.primary
                    secondary = contained.secondary
                    if world_object.primary_fire != primary:
                        if self.tool == WEAPON_TOOL:
                            self.weapon_object.set_shoot(primary)
                        if self.tool == WEAPON_TOOL or self.tool == SPADE_TOOL:
                            self.on_shoot_set(primary)
                    contained.player_id = self.player_id
                    self.protocol.send_contained(contained, sender = self)
                    world_object.primary_fire = primary
                    world_object.secondary_fire = secondary
                elif contained.id == loaders.InputData.id:
                    returned = self.on_walk_update(contained.up, contained.down, 
                        contained.left, contained.right)
                    if returned is not None:
                        up, down, left, right = returned
                        if (up != contained.up or down != contained.down or
                            left != contained.left or right != contained.right):
                            (contained.up, contained.down, contained.left,
                                contained.right) = returned
                            self.send_contained(contained)
                    world_object.set_walk(contained.up, contained.down,
                        contained.left, contained.right)
                    contained.player_id = self.player_id
                    z_vel = world_object.velocity.z
                    if contained.jump and not (z_vel >= 0 and z_vel < 0.017):
                        contained.jump = False
                    ## XXX unsupported for now
                    # returned = self.on_animation_update(contained.primary_fire,
                        # contained.secondary_fire, contained.jump, 
                        # contained.crouch)
                    # if returned is not None:
                        # fire1, fire2, jump, crouch = returned
                        # if (fire1 != contained.primary_fire or 
                            # fire2 != contained.secondary_fire or
                            # jump != contained.jump or
                            # crouch != contained.crouch):
                            # (contained.primary_fire, contained.secondary_fire,
                                # contained.jump, contained.crouch) = returned
                            # self.send_contained(contained)
                    world_object.set_animation(contained.jump, contained.crouch,
                        contained.sneak, contained.sprint)
                    if self.filter_visibility_data:
                        return
                    self.protocol.send_contained(contained, sender = self)
                elif contained.id == loaders.WeaponReload.id:
                    self.weapon_object.reload()
                    contained.player_id = self.player_id
                    self.protocol.send_contained(contained, sender = self)
                elif contained.id == loaders.HitPacket.id:
                    value = contained.value
                    is_melee = value == MELEE
                    if not is_melee and self.weapon_object.is_empty():
                        return
                    try:
                        player = self.protocol.players[contained.player_id]
                    except KeyError:
                        return
                    valid_hit = world_object.validate_hit(player.world_object,
                        value, HIT_TOLERANCE)
                    if not valid_hit:
                        return
                    position1 = world_object.position
                    position2 = player.world_object.position
                    if is_melee:
                        if not vector_collision(position1, position2,
                                                MELEE_DISTANCE):
                            return
                        hit_amount = self.protocol.melee_damage
                    else:
                        hit_amount = self.weapon_object.get_damage(
                            value, position1, position2)
                    if is_melee:
                        type = MELEE_KILL
                    elif contained.value == HEAD:
                        type = HEADSHOT_KILL
                    else:
                        type = WEAPON_KILL
                    returned = self.on_hit(hit_amount, player, type)
                    if returned == False:
                        return
                    elif returned is not None:
                        hit_amount = returned
                    player.hit(hit_amount, self, type)
                elif contained.id == loaders.GrenadePacket.id:
                    if not self.grenades:
                        return
                    self.grenades -= 1
                    if not self.is_valid_position(*contained.position):
                        contained.position = self.world_object.position.get()
                    if self.on_grenade(contained.value) == False:
                        return
                    grenade = self.protocol.world.create_object(
                        world.Grenade, contained.value,
                        Vertex3(*contained.position), None,
                        Vertex3(*contained.velocity), self.grenade_exploded)
                    self.on_grenade_thrown(grenade)
                    if self.filter_visibility_data:
                        return
                    contained.player_id = self.player_id
                    self.protocol.send_contained(contained, 
                        sender = self)
                elif contained.id == loaders.SetTool.id:
                    if self.on_tool_set_attempt(contained.value) == False:
                        return
                    self.tool = contained.value
                    if self.tool == WEAPON_TOOL:
                        self.on_shoot_set(self.world_object.primary_fire)
                        self.weapon_object.set_shoot(
                            self.world_object.primary_fire)
                    self.world_object.set_weapon(self.tool == WEAPON_TOOL)
                    self.on_tool_changed(self.tool)
                    if self.filter_visibility_data:
                        return
                    set_tool.player_id = self.player_id
                    set_tool.value = contained.value
                    self.protocol.send_contained(set_tool, sender = self)
                elif contained.id == loaders.SetColor.id:
                    color = get_color(contained.value)
                    if self.on_color_set_attempt(color) == False:
                        return
                    self.color = color
                    self.on_color_set(color)
                    contained.player_id = self.player_id
                    self.protocol.send_contained(contained, sender = self,
                        save = True)
                elif contained.id == loaders.BlockAction.id:
                    value = contained.value
                    if value == BUILD_BLOCK:
                        interval = TOOL_INTERVAL[BLOCK_TOOL]
                    elif self.tool == WEAPON_TOOL:
                        if self.weapon_object.is_empty():
                            return
                        interval = WEAPON_INTERVAL[self.weapon]
                    else:
                        interval = TOOL_INTERVAL[self.tool]
                    current_time = reactor.seconds()
                    last_time = self.last_block
                    self.last_block = current_time
                    if (self.rapid_hack_detect and last_time is not None and
                        current_time - last_time < interval):
                        self.rapids.add(current_time)
                        if self.rapids.check():
                            start, end = self.rapids.get()
                            if end - start < MAX_RAPID_SPEED:
                                print 'RAPID HACK:', self.rapids.window
                                self.on_hack_attempt('Rapid hack detected')
                        return
                    map = self.protocol.map
                    x = contained.x
                    y = contained.y
                    z = contained.z
                    if z >= 62:
                        return
                    if value == BUILD_BLOCK:
                        self.blocks -= 1
                        if self.blocks < -BUILD_TOLERANCE:
                            return
                        elif self.on_block_build_attempt(x, y, z) == False:
                            return
                        elif not map.set_point(x, y, z, self.color + (255,)):
                            return
                        self.on_block_build(x, y, z)
                    else:
                        if self.on_block_destroy(x, y, z, value) == False:
                            return
                        elif value == DESTROY_BLOCK:
                            if map.remove_point(x, y, z):
                                self.blocks += 1
                                self.on_block_removed(x, y, z)
                        elif value == SPADE_DESTROY:
                            if map.remove_point(x, y, z):
                                self.on_block_removed(x, y, z)
                            if map.remove_point(x, y, z + 1):
                                self.on_block_removed(x, y, z + 1)
                            if map.remove_point(x, y, z - 1):
                                self.on_block_removed(x, y, z - 1)
                        self.last_block_destroy = reactor.seconds()
                    block_action.x = x
                    block_action.y = y
                    block_action.z = z
                    block_action.value = contained.value
                    block_action.player_id = self.player_id
                    self.protocol.send_contained(block_action, save = True)
                    self.protocol.update_entities()
                elif contained.id == loaders.BlockLine.id:
                    x1, y1, z1 = (contained.x1, contained.y1, contained.z1)
                    x2, y2, z2 = (contained.x2, contained.y2, contained.z2)
                    pos = world_object.position
                    if not collision_3d(pos.x, pos.y, pos.z, x2, y2, z2):
                        return
                    points = world.cube_line(x1, y1, z1, x2, y2, z2)
                    if not points:
                        return
                    if len(points) > (self.blocks + BUILD_TOLERANCE):
                        return
                    map = self.protocol.map
                    if self.on_line_build_attempt(points) == False:
                        return
                    for point in points:
                        x, y, z = point.x, point.y, point.z
                        if not map.set_point(x, y, z, self.color + (255,)):
                            break
                    self.blocks -= len(points)
                    self.on_line_build(points)
                    contained.player_id = self.player_id
                    self.protocol.send_contained(contained, save = True)
            if self.name:
                if contained.id == loaders.ChatMessage.id:
                    if not self.name:
                        return
                    value = contained.value
                    if value.startswith('/'):
                        self.on_command(*parse_command(value[1:]))
                    else:
                        global_message = contained.chat_type == CHAT_ALL
                        result = self.on_chat(value, global_message)
                        if result == False:
                            return
                        elif result is not None:
                            value = result
                        contained.chat_type = [CHAT_TEAM, CHAT_ALL][
                            int(global_message)]
                        contained.value = value
                        contained.player_id = self.player_id
                        if global_message:
                            team = None
                        else:
                            team = self.team
                        self.protocol.send_contained(contained, team = team)
                elif contained.id == loaders.FogColor.id:
                    color = get_color(contained.color)
                    self.on_command('fog', [str(item) for item in color])
                elif contained.id == loaders.ChangeWeapon.id:
                    if self.on_weapon_set(contained.weapon) == False:
                        return
                    self.weapon = contained.weapon
                    self.set_weapon(self.weapon)
                elif contained.id == loaders.ChangeTeam.id:
                    team = self.protocol.teams[contained.team]
                    if self.on_team_join(team) == False:
                        return
                    self.set_team(team)
    
    def is_valid_position(self, x, y, z, distance = None, z_distance = None):
        if not self.speedhack_detect:
            return True
        if distance is None and z_distance is None:
            distance = RUBBERBAND_DISTANCE
            z_distance = RUBBERBAND_DISTANCE_Z
        if z_distance is None:
            z_distance = distance
        position = self.world_object.position
        return (math.fabs(x - position.x) < distance and
                math.fabs(y - position.y) < distance and
                math.fabs(z - position.z) < z_distance)
    
    def check_refill(self):
        last_refill = self.last_refill
        if (last_refill is None or 
        reactor.seconds() - last_refill > self.protocol.refill_interval):
            self.last_refill = reactor.seconds()
            if self.on_refill() != False:
                self.refill()

    def get_location(self):
        position = self.world_object.position
        return position.x, position.y, position.z
    
    def location_free(self, x, y, z):
        return self.protocol.map.get_solid(x, y, z)==0 and\
               self.protocol.map.get_solid(x, y, z + 1)==0 and\
               self.protocol.map.get_solid(x, y, z + 2)==0 and\
               self.protocol.map.get_solid(x, y, z + 3)==1
    
    def set_location_safe(self, location = None, center = True):
        if location is None:
            position = self.world_object.position
            x, y, z = position.x, position.y, position.z
        else:
            x, y, z = location
            
            if center:
                x -= 0.5
                y -= 0.5
                z += 0.5
            x = int(x)
            y = int(y)
            z = int(z)
            
            # search for valid locations near the specified point
            modpos = 0
            while modpos<len(self.pos_table) and not\
                      self.location_free(x + self.pos_table[modpos][0],
                                         y + self.pos_table[modpos][1], 
                                         z + self.pos_table[modpos][2]):
                modpos+=1
            if modpos == len(self.pos_table): # nothing nearby
                position = self.world_object.position
                x, y, z = position.x, position.y, position.z
            else:
                x = x + self.pos_table[modpos][0]
                y = y + self.pos_table[modpos][1]
                z = z + self.pos_table[modpos][2]
                self.world_object.set_position(x, y, z)
                x += 0.5
                y += 0.5
                z -= 0.5
        position_data.x = x
        position_data.y = y
        position_data.z = z
        self.send_contained(position_data)
        
    def set_location(self, location = None):
        if location is None:
            position = self.world_object.position
            x, y, z = position.x, position.y, position.z
        else:
            x, y, z = location
            
            self.world_object.set_position(x, y, z)
            x += 0.5
            y += 0.5
            z -= 0.5
        position_data.x = x
        position_data.y = y
        position_data.z = z
        self.send_contained(position_data)
    
    def get_orientation_sequence(self):
        sequence = self.orientation_sequence
        self.orientation_sequence = (sequence + 1) & 0xFFFF
        return sequence
    
    def refill(self, local = False):
        self.hp = 100
        self.grenades = 3
        self.blocks = 50
        reloading = self.weapon_object.reloading
        self.weapon_object.reset()
        if not local:
            self.send_contained(restock)
            if reloading:
                self._on_reload()
    
    def respawn(self):
        if self.spawn_call is None:
            self.spawn_call = reactor.callLater(
                self.get_respawn_time(), self.spawn)
    
    def get_spawn_location(self):
        game_mode = self.protocol.game_mode
        if game_mode == TC_MODE:
            try:
                base = random.choice(list(self.team.get_entities()))
                return base.get_spawn_location()
            except IndexError:
                pass
        return self.team.get_random_location(True)
    
    def get_respawn_time(self):
        if self.protocol.respawn_waves:
            offset = reactor.seconds() % self.respawn_time
        else:
            offset = 0
        return self.respawn_time - offset
    
    def spawn(self, pos = None):
        self.spawn_call = None
<<<<<<< HEAD
        if pos is None:
            x, y, z = self.get_spawn_location()
            z -= 1.4 # super magic value
        else:
            x, y, z = pos
        returned = self.on_spawn_location((x, y, z))
        if returned is not None:
            x, y, z = returned
        if self.world_object is not None:
            self.world_object.set_position(x, y, z, True)
        else:
            position = Vertex3(x, y, z)
            self.world_object = self.protocol.world.create_object(
                world.Character, position, None, self._on_fall)
        self.world_object.dead = False
        self.tool = WEAPON_TOOL
        self.refill(True)
=======
        spectator = self.team.spectator
        if not spectator:
            if pos is None:
                x, y, z = self.get_spawn_location()
                x += 0.5
                y += 0.5
                z -= 2.4
            else:
                x, y, z = pos
            if self.world_object is not None:
                self.world_object.set_position(x, y, z, True)
            else:
                position = Vertex3(x, y, z)
                self.world_object = self.protocol.world.create_object(
                    world.Character, position, None, self._on_fall)
            self.world_object.dead = False
            self.tool = WEAPON_TOOL
            self.refill(True)
            create_player.x = x
            create_player.y = y
            create_player.z = z
            create_player.weapon = self.weapon
>>>>>>> eaba5b3c
        create_player.player_id = self.player_id
        create_player.name = self.name
        create_player.team = self.team.id
        if self.filter_visibility_data and not spectator:
            self.send_contained(create_player)
        else:
            self.protocol.send_contained(create_player, save = True)
        if not spectator:
            self.on_spawn((x, y, z))

    def take_flag(self):
        if not self.hp:
            return
        flag = self.team.other.flag
        if flag.player is not None:
            return
        if self.on_flag_take() == False:
            return
        flag.player = self
        intel_pickup.player_id = self.player_id
        self.protocol.send_contained(intel_pickup, save = True)

    def capture_flag(self):
        other_team = self.team.other
        flag = other_team.flag
        player = flag.player
        if player is not self:
            return
        self.add_score(10) # 10 points for intel
        if (self.protocol.max_score not in (0, None) and 
        self.team.score + 1 >= self.protocol.max_score):
            self.on_flag_capture()
            self.protocol.reset_game(self)
            self.protocol.on_game_end()
        else:
            intel_capture.player_id = self.player_id
            intel_capture.winning = False
            self.protocol.send_contained(intel_capture, save = True)
            self.team.score += 1
            flag = other_team.set_flag()
            flag.update()
            self.on_flag_capture()
    
    def drop_flag(self):
        protocol = self.protocol
        game_mode = protocol.game_mode
        if game_mode == CTF_MODE:
            for flag in (protocol.blue_team.flag, protocol.green_team.flag):
                player = flag.player
                if player is not self:
                    continue
                position = self.world_object.position
                x = int(position.x)
                y = int(position.y)
                z = max(0, int(position.z))
                z = self.protocol.map.get_z(x, y, z)
                flag.set(x, y, z)
                flag.player = None
                intel_drop.player_id = self.player_id
                intel_drop.x = flag.x
                intel_drop.y = flag.y
                intel_drop.z = flag.z
                self.protocol.send_contained(intel_drop, save = True)
                self.on_flag_drop()
                break
        elif game_mode == TC_MODE:
            for entity in protocol.entities:
                if self in entity.players:
                    entity.remove_player(self)
    
    def on_disconnect(self):
        print_top_100()
        if self.name is not None:
            self.drop_flag()
            player_left.player_id = self.player_id
            self.protocol.send_contained(player_left, sender = self,
                save = True)
            del self.protocol.players[self]
        if self.player_id is not None:
            self.protocol.player_ids.put_back(self.player_id)
            self.protocol.update_master()
        self.reset()
    
    def reset(self):
        if self.spawn_call is not None:
            self.spawn_call.cancel()
            self.spawn_call = None
        if self.world_object is not None:
            self.world_object.delete()
        if self.team is not None:
            self.on_team_leave()
        self.on_reset()
        self.name = self.team = self.hp = self.world_object = None
    
    def hit(self, value, by = None, type = WEAPON_KILL):
        if self.hp is None:
            return
        if by is not None and self.team is by.team:
            friendly_fire = self.protocol.friendly_fire
            if friendly_fire == 'on_grief':
                hit_time = self.protocol.friendly_fire_time
                if (self.last_block_destroy is None 
                or reactor.seconds() - self.last_block_destroy >= hit_time):
                    return
            elif not friendly_fire:
                return
        self.set_hp(self.hp - value, by, type = type)
    
    def set_hp(self, value, hit_by = None, type = WEAPON_KILL, 
               hit_indicator = None):
        value = int(value)
        self.hp = max(0, min(100, value))
        if self.hp <= 0:
            self.kill(hit_by, type)
            return
        set_hp.hp = self.hp
        set_hp.not_fall = int(type != FALL_KILL)
        if hit_indicator is None:
            if hit_by is not None and hit_by is not self:
                hit_indicator = hit_by.world_object.position.get()
            else:
                hit_indicator = (0, 0, 0)
        x, y, z = hit_indicator
        set_hp.source_x = x
        set_hp.source_y = y
        set_hp.source_z = z
        self.send_contained(set_hp)
    
    def set_weapon(self, weapon, local = False, no_kill = False):
        self.weapon = weapon
        if self.weapon_object is not None:
            self.weapon_object.reset()
        self.weapon_object = WEAPONS[weapon](self._on_reload)
        if not local:
            self.protocol.send_contained(change_weapon, save = True)
            if not no_kill:
                self.kill(type = CLASS_CHANGE_KILL)
    
    def set_team(self, team):
        if team is self.team:
            return
        self.drop_flag()
        self.on_team_leave()
        self.team = team
        self.kill(type = TEAM_CHANGE_KILL)
    
    def kill(self, by = None, type = WEAPON_KILL):
        if self.hp is None:
            return
        self.on_kill(by, type)
        self.drop_flag()
        self.hp = None
        self.weapon_object.reset()
        kill_action.kill_type = type
        if by is None:
            kill_action.killer_id = kill_action.player_id = self.player_id
        else:
            kill_action.killer_id = by.player_id
            kill_action.player_id = self.player_id
        if by is not None and by is not self:
            by.add_score(1)
        kill_action.respawn_time = self.get_respawn_time() + 1
        self.protocol.send_contained(kill_action, save = True)
        self.world_object.dead = True
        self.respawn()

    def add_score(self, score):
        self.kills += score
    
    def _connection_ack(self):
        self._send_connection_data()
        self.send_map(ProgressiveMapGenerator(self.protocol.map))
    
    def _send_connection_data(self):
        saved_loaders = self.saved_loaders = []
        for player in self.protocol.players.values():
            if player.name is None:
                continue
            existing_player.name = player.name
            existing_player.player_id = player.player_id
            existing_player.tool = player.tool or 3
            existing_player.weapon = player.weapon
            existing_player.kills = player.kills
            existing_player.team = player.team.id
            existing_player.color = make_color(*player.color)
            saved_loaders.append(existing_player.generate())
    
        # send initial data
        blue = self.protocol.blue_team
        green = self.protocol.green_team
        
        if self.player_id is None:
            self.player_id = self.protocol.player_ids.pop()
            self.protocol.update_master()

        state_data.player_id = self.player_id
        state_data.fog_color = self.protocol.fog_color
        state_data.team1_color = blue.color
        state_data.team1_name = blue.name
        state_data.team2_color = green.color
        state_data.team2_name = green.name
        
        game_mode = self.protocol.game_mode
        
        if game_mode == CTF_MODE:
            blue_base = blue.base
            blue_flag = blue.flag
            green_base = green.base
            green_flag = green.flag
            ctf_data.cap_limit = self.protocol.max_score
            ctf_data.team1_score = blue.score
            ctf_data.team2_score = green.score
            
            ctf_data.team1_base_x = blue_base.x
            ctf_data.team1_base_y = blue_base.y
            ctf_data.team1_base_z = blue_base.z
            
            ctf_data.team2_base_x = green_base.x
            ctf_data.team2_base_y = green_base.y
            ctf_data.team2_base_z = green_base.z
            
<<<<<<< HEAD
            if blue_flag.player is None:
                ctf_data.team1_flag_x = blue_flag.x
                ctf_data.team1_flag_y = blue_flag.y
                ctf_data.team1_flag_z = blue_flag.z
                ctf_data.team2_has_intel = False
            else:
                ctf_data.team1_carrier = blue_flag.player.player_id
                ctf_data.team2_has_intel = True
            
=======
>>>>>>> eaba5b3c
            if green_flag.player is None:
                ctf_data.team1_has_intel = 0
                ctf_data.team2_flag_x = green_flag.x
                ctf_data.team2_flag_y = green_flag.y
                ctf_data.team2_flag_z = green_flag.z
<<<<<<< HEAD
                ctf_data.team1_has_intel = False
=======
>>>>>>> eaba5b3c
            else:
                ctf_data.team1_has_intel = 1
                ctf_data.team2_carrier = green_flag.player.player_id
<<<<<<< HEAD
                ctf_data.team1_has_intel = True
=======
            
            if blue_flag.player is None:
                ctf_data.team2_has_intel = 0
                ctf_data.team1_flag_x = blue_flag.x
                ctf_data.team1_flag_y = blue_flag.y
                ctf_data.team1_flag_z = blue_flag.z
            else:
                ctf_data.team2_has_intel = 1
                ctf_data.team1_carrier = blue_flag.player.player_id
>>>>>>> eaba5b3c
            
            state_data.state = ctf_data
            
        elif game_mode == TC_MODE:
            state_data.state = tc_data
        
        generated_data = state_data.generate()
        saved_loaders.append(generated_data)
        
    def grenade_exploded(self, grenade):
        if self.name is None:
            return
        position = grenade.position
        x = position.x
        y = position.y
        z = position.z
        if x < 0 or x > 512 or y < 0 or y > 512 or z < 0 or z > 63:
            return
        x = int(x)
        y = int(y)
        z = int(z)
        for player_list in (self.team.other.get_players(), (self,)):
            for player in player_list:
                if not player.hp:
                    continue
                damage = grenade.get_damage(player.world_object.position)
                if damage == 0:
                    continue
                returned = self.on_hit(damage, player, GRENADE_KILL)
                if returned == False:
                    continue
                elif returned is not None:
                    damage = returned
                player.set_hp(player.hp - damage, self,
                    hit_indicator = position.get(), type = GRENADE_KILL)
        if self.on_block_destroy(x, y, z, GRENADE_DESTROY) == False:
            return
        map = self.protocol.map
        for nade_x in xrange(x - 1, x + 2):
            for nade_y in xrange(y - 1, y + 2):
                for nade_z in xrange(z - 1, z + 2):
                    if map.remove_point(nade_x, nade_y, nade_z):
                        self.on_block_removed(nade_x, nade_y, nade_z)
        block_action.x = x
        block_action.y = y
        block_action.z = z
        block_action.value = GRENADE_DESTROY
        block_action.player_id = self.player_id
        self.protocol.send_contained(block_action, save = True)
        self.protocol.update_entities()
    
    def _on_fall(self, damage):
        if not self.hp:
            return
        returned = self.on_fall(damage)
        if returned == False:
            return
        elif returned is not None:
            damage = returned
        self.set_hp(self.hp - damage, type = FALL_KILL)
    
    def _on_reload(self):
        weapon_reload.player_id = self.player_id
        weapon_reload.clip_ammo = self.weapon_object.current_ammo
        weapon_reload.reserve_ammo = self.weapon_object.current_stock
        self.send_contained(weapon_reload)
    
    def send_map(self, data = None):
        if data is not None:
            self.map_data = data
            map_start.size = data.get_size()
            self.send_contained(map_start)
        elif self.map_data is None:
            return
            
        if not self.map_data.data_left():
            self.map_data = None
            for data in self.saved_loaders:
                packet = enet.Packet(str(data), enet.PACKET_FLAG_RELIABLE)
                self.peer.send(0, packet)
            self.saved_loaders = None
            self.on_join()
            return
        for _ in xrange(10):
            if not self.map_data.data_left():
                break
            map_data.data = self.map_data.read(1024)
            self.send_contained(map_data)
    
    def continue_map_transfer(self):
        self.send_map()
    
    def send_data(self, data):
        self.protocol.transport.write(data, self.address)
    
    def send_chat(self, value, global_message = None):
        if self.deaf:
            return
        if global_message is None:
            chat_message.chat_type = CHAT_SYSTEM
            prefix = ''
        else:
            chat_message.chat_type = CHAT_TEAM
            # 34 is guaranteed to be out of range!
            chat_message.player_id = 35
            prefix = self.protocol.server_prefix + ' '
        lines = textwrap.wrap(value, MAX_CHAT_SIZE - len(prefix) - 1)
        for line in lines:
            chat_message.value = '%s%s' % (prefix, line)
            self.send_contained(chat_message)

    # events/hooks

    def on_join(self):
        pass
    
    def on_login(self, name):
        pass
    
    def on_spawn(self, pos):
        pass
    
    def on_spawn_location(self, pos):
        pass
    
    def on_chat(self, value, global_message):
        pass
        
    def on_command(self, command, parameters):
        pass
    
    def on_hit(self, hit_amount, hit_player, type):
        pass
    
    def on_kill(self, killer, type):
        pass
    
    def on_team_join(self, team):
        pass

    def on_team_leave(self):
        pass
    
    def on_tool_set_attempt(self, tool):
        pass
    
    def on_tool_changed(self, tool):
        pass
    
    def on_grenade(self, time_left):
        pass
    
    def on_grenade_thrown(self, grenade):        
        pass
    
    def on_block_build_attempt(self, x, y, z):
        pass
    
    def on_block_build(self, x, y, z):
        pass
    
    def on_line_build_attempt(self, points):
        pass
    
    def on_line_build(self, points):
        pass

    def on_block_destroy(self, x, y, z, mode):
        pass
        
    def on_block_removed(self, x, y, z):
        pass
    
    def on_refill(self):
        pass
    
    def on_color_set_attempt(self, color):
        pass
    
    def on_color_set(self, color):
        pass
    
    def on_flag_take(self):
        pass
    
    def on_flag_capture(self):
        pass
    
    def on_flag_drop(self):
        pass
    
    def on_hack_attempt(self, reason):
        pass

    def on_position_update(self):
        pass
    
    def on_weapon_set(self, value):
        pass
    
    def on_fall(self, damage):
        pass
    
    def on_reset(self):
        pass
    
    def on_orientation_update(self, x, y, z):
        pass
    
    def on_shoot_set(self, fire):
        pass
    
    def on_walk_update(self, up, down, left, right):
        pass
    
    def on_animation_update(self, primary_fire, secondary_fire, jump, crouch):
        pass

class Entity(Vertex3):
    team = None
    def __init__(self, id, protocol, *arg, **kw):
        Vertex3.__init__(self, *arg, **kw)
        self.id = id
        self.protocol = protocol
    
    def update(self):
        move_object.object_type = self.id
        if self.team is None:
            state = NEUTRAL_TEAM
        else:
            state = self.team.id
        move_object.state = state
        move_object.x = self.x
        move_object.y = self.y
        move_object.z = self.z
        self.protocol.send_contained(move_object, save = True)

class Flag(Entity):
    player = None
    
    def update(self):
        if self.player is not None:
            return
        Entity.update(self)

class Territory(Flag):
    progress = 0.0
    players = None
    start = None
    rate = 0
    rate_value = 0.0
    finish_call = None
    capturing_team = None
    
    def __init__(self, *arg, **kw):
        Flag.__init__(self, *arg, **kw)
        self.players = set()
    
    def add_player(self, player):
        self.get_progress(True)
        self.players.add(player)
        self.update_rate()
        
    def remove_player(self, player):
        self.get_progress(True)
        self.players.discard(player)
        self.update_rate()
    
    def update_rate(self):
        rate = 0
        for player in self.players:
            if player.team.id:
                rate += 1
            else:
                rate -= 1
        progress = self.progress
        if ((progress == 1.0 and (rate > 0 or rate == 0)) or 
           (progress == 0.0 and (rate < 0 or rate == 0))):
            return
        self.rate = rate
        self.rate_value = rate * TC_CAPTURE_RATE
        if self.finish_call is not None:
            self.finish_call.cancel()
            self.finish_call = None
        if rate != 0:
            self.start = reactor.seconds()
            rate_value = self.rate_value
            if rate_value < 0:
                self.capturing_team = self.protocol.blue_team
                end_time = progress / -rate_value
            else:
                self.capturing_team = self.protocol.green_team
                end_time = (1.0 - progress) / rate_value
            if self.capturing_team is not self.team:
                self.finish_call = reactor.callLater(end_time, self.finish)
        self.send_progress()
    
    def send_progress(self):
        progress_bar.object_index = self.id
        if self.team is None:
            capturing_team = self.capturing_team
            team = capturing_team.other
        else:
            capturing_team = self.team.other
            team = self.team
        progress_bar.capturing_team = capturing_team.id
        rate = self.rate
        progress = self.get_progress()
        if team.id:
            rate = -rate
            progress = 1 - progress
        progress_bar.progress = progress
        progress_bar.rate = rate
        self.protocol.send_contained(progress_bar)
    
    def finish(self):
        self.finish_call = None
        protocol = self.protocol
        if self.rate > 0:
            team = protocol.green_team
        else:
            team = protocol.blue_team
        team.score += 1
        if self.team is not None:
            self.team.score -= 1
        self.team = team
        protocol.on_cp_capture(self)
        if team.score >= protocol.max_score:
            protocol.reset_game(territory = self)
            protocol.on_game_end()
        else:
            territory_capture.object_index = self.id
            territory_capture.state = self.team.id
            territory_capture.winning = False
            protocol.send_contained(territory_capture)
        
    def get_progress(self, set = False):
        """
        Return progress (between 0 and 1 - 0 is full blue control, 1 is full
        green control) and optionally set the current progress.
        """
        rate = self.rate_value
        start = self.start
        if rate == 0.0 or start is None:
            return self.progress
        dt = reactor.seconds() - start
        progress = max(0, min(1, self.progress + rate * dt))
        if set:
            self.progress = progress
        return progress
    
    def get_spawn_location(self):
        x1 = max(0, self.x - SPAWN_RADIUS)
        y1 = max(0, self.y - SPAWN_RADIUS)
        x2 = min(512, self.x + SPAWN_RADIUS)
        y2 = min(512, self.y + SPAWN_RADIUS)
        return self.protocol.get_random_location(True, (x1, y1, x2, y2))

class Base(Entity):
    pass

class Team(object):
    score = None
    flag = None
    base = None
    other = None
    protocol = None
    name = None
    kills = None
    
    def __init__(self, id, name, color, spectator, protocol):
        self.id = id
        self.name = name
        self.protocol = protocol
        self.color = color
        self.spectator = spectator
    
    def get_players(self):
        for player in self.protocol.players.values():
            if player.team is self:
                yield player
    
    def count(self):
        count = 0
        for player in self.protocol.players.values():
            if player.team is self:
                count += 1
        return count
    
    def initialize(self):
        if self.spectator:
            return
        self.score = 0
        self.kills = 0
        if self.protocol.game_mode == CTF_MODE:
            self.set_flag()
            self.set_base()
    
    def set_flag(self):
        entity_id = [BLUE_FLAG, GREEN_FLAG][self.id]
        if self.flag is None:
            self.flag = Flag(entity_id, self.protocol)
            self.flag.team = self
            self.protocol.entities.append(self.flag)
        location = self.get_entity_location(entity_id)
        returned = self.protocol.on_flag_spawn(location[0], location[1], 
                        location[2], self.flag, entity_id)
        if returned is not None:
            location = returned
        self.flag.set(*location)
        self.flag.player = None
        return self.flag

    def set_base(self):
        entity_id = [BLUE_BASE, GREEN_BASE][self.id]
        if self.base is None:
            self.base = Base(entity_id, self.protocol)
            self.base.team = self
            self.protocol.entities.append(self.base)
        location = self.get_entity_location(entity_id)
        returned = self.protocol.on_base_spawn(location[0], location[1], 
                        location[2], self.base, entity_id)
        if returned is not None:
            location = returned
        self.base.set(*location)
        return self.base
    
    def get_entity_location(self, entity_id):
        return self.get_random_location(True)
    
    def get_random_location(self, force_land = False):
        x_offset = self.id * 384
        return self.protocol.get_random_location(force_land, (
            x_offset, 128, 128 + x_offset, 384))
    
    def get_entities(self):
        for item in self.protocol.entities:
            if item.team is self:
                yield item

class ServerProtocol(BaseProtocol):
    connection_class = ServerConnection

    name = 'pyspades server'
    game_mode = CTF_MODE
    max_players = 32
    connections = None
    connection_ids = None
    player_ids = None
    master = False
    max_score = 10
    map = None
    friendly_fire = False
    friendly_fire_time = 2
    server_prefix = '[*]'
    respawn_time = 5
    refill_interval = 20
    master_connection = None
    speedhack_detect = True
    fog_color = (128, 232, 255)
    winning_player = None
    world = None
    team_class = Team
    team1_color = (0, 0, 196)
    team2_color = (0, 196, 0)
    team1_name = 'Blue'
    team2_name = 'Green'
    spectator_name = 'Spectator'
    loop_count = 0
    melee_damage = 100
    version = GAME_VERSION
    respawn_waves = False
    
    def __init__(self, *arg, **kw):
        self.max_connections = self.max_players
        BaseProtocol.__init__(self, *arg, **kw)
        self.entities = []
        self.connections = {}
        self.players = MultikeyDict()
        self.connection_ids = IDPool()
        self.player_ids = IDPool()
        self.spectator_team = self.team_class(-1, self.spectator_name, 
            (0, 0, 0), True, self)
        self.blue_team = self.team_class(0, self.team1_name, self.team1_color,
            False, self)
        self.green_team = self.team_class(1, self.team2_name, self.team2_color,
            False, self)
        self.teams = {
            -1 : self.spectator_team,
            0 : self.blue_team, 
            1 : self.green_team
        }
        self.blue_team.other = self.green_team
        self.green_team.other = self.blue_team
        self.world = world.World()
        self.set_master()
        
        # safe position LUT
        self.pos_table = []
        for x in xrange(-5,6):
            for y in xrange(-5,6):
                for z in xrange(-5,6):
                    self.pos_table.append((x,y,z))
        self.pos_table.sort(key=lambda vec: abs(vec[0]*1.03) +\
                                            abs(vec[1]*1.02) +\
                                            abs(vec[2]*1.01))
    
    def reset_tc(self):
        self.entities = self.get_cp_entities()
        for entity in self.entities:
            team = entity.team
            if team is None:
                entity.progress = 0.5
            else:
                team.score += 1
                entity.progress = float(team.id)
        tc_data.set_entities(self.entities)
        self.max_score = len(self.entities)
    
    def get_cp_entities(self):
        # cool algorithm number 1
        entities = []
        land_count = self.map.count_land(0, 0, 512, 512)
        territory_count = int((land_count/(512.0 * 512.0))*(
            MAX_TERRITORY_COUNT-MIN_TERRITORY_COUNT) + MIN_TERRITORY_COUNT)
        j = 512.0 / territory_count
        for i in xrange(territory_count):
            x1 = i * j
            y1 = 512 / 4
            x2 = (i + 1) * j
            y2 = y1 * 3
            flag = Territory(i, self, *self.get_random_location(
                zone = (x1, y1, x2, y2)))
            if i < territory_count / 2:
                team = self.blue_team
            elif i > (territory_count-1) / 2:
                team = self.green_team
            else:
                # odd number - neutral
                team = None
            flag.team = team
            entities.append(flag)
        return entities
    
    def update(self):
        self.loop_count += 1
        BaseProtocol.update(self)
        for player in self.connections.values():
            if (player.map_data is not None and 
            not player.peer.reliableDataInTransit):
                player.continue_map_transfer()
        self.world.update(UPDATE_FREQUENCY)
        self.on_world_update()
        if self.loop_count % int(UPDATE_FPS / NETWORK_FPS) == 0:
            self.update_network()
    
    def update_network(self):
        items = []
        for i in xrange(32):
            position = orientation = None
            try:
                player = self.players[i]
                if (not player.filter_visibility_data and 
                not player.team.spectator):
                    world_object = player.world_object
                    position = world_object.position.get()
                    orientation = world_object.orientation.get()
            except (KeyError, TypeError):
                pass
            if position is None:
                position = (0.0, 0.0, 0.0)
                orientation = (0.0, 0.0, 0.0)
            items.append((position, orientation))
        world_update.items = items
        self.send_contained(world_update)
    
    def set_map(self, map):
        self.map = map
        self.world.map = map
        self.on_map_change(map)
        self.blue_team.initialize()
        self.green_team.initialize()
        if self.game_mode == TC_MODE:
            self.reset_tc()
        self.players = MultikeyDict()
        if self.connections:
            data = ProgressiveMapGenerator(self.map, parent = True)
            for connection in self.connections.values():
                if connection.player_id is None:
                    continue
                if connection.map_data is not None:
                    connection.disconnect()
                    continue
                connection.reset()
                connection._send_connection_data()
                connection.send_map(data.get_child())
        self.update_entities()
    
    def reset_game(self, player = None, territory = None):
        blue_team = self.blue_team
        green_team = self.green_team
        blue_team.initialize()
        green_team.initialize()
        blue_team = self.blue_team
        green_team = self.green_team
        if self.game_mode == CTF_MODE:
            if player is None:
                self.players.values()[0]
            intel_capture.player_id = player.player_id
            intel_capture.winning = True
            self.send_contained(intel_capture, save = True)
        elif self.game_mode == TC_MODE:
            if territory is None:
                territory = self.entities[0]
            territory_capture.object_index = territory.id
            territory_capture.winning = True
            territory_capture.state = territory.team.id
            self.send_contained(territory_capture)
            self.reset_tc()
        for entity in self.entities:
            entity.update()
        for player in self.players.values():
            player.hp = 0
        for player in self.players.values():
            if player.team is not None:
                player.spawn()
    
    def get_name(self, name):
        name = name.replace('%', '')
        i = 0
        new_name = name
        names = [p.name.lower() for p in self.players.values()]
        while 1:
            if new_name.lower() in names:
                i += 1
                new_name = name + str(i)
            else:
                break
        return new_name
    
    def get_mode_mode(self):
        if self.game_mode == CTF_MODE:
            return 'ctf'
        elif self.game_mode == TC_MODE:
            return 'tc'
        return 'unknown'
    
    def get_random_location(self, force_land = True, zone = (0, 0, 512, 512)):
        x1, y1, x2, y2 = zone
        if force_land:
            x, y = self.map.get_random_point(x1, y1, x2, y2)
        else:
            x = random.randrange(x1, x2)
            y = random.randrange(y1, y2)
        z = self.map.get_z(x, y)
        return x, y, z
    
    def set_master(self):
        if self.master:
            get_master_connection(self).addCallback(self.got_master_connection)
        
    def got_master_connection(self, connection):
        self.master_connection = connection
        connection.disconnect_callback = self.master_disconnected
    
    def master_disconnected(self):
        self.master_connection = None
    
    def update_master(self):
        if self.master_connection is None:
            return
        count = 0
        for connection in self.connections.values():
            if connection.player_id is not None:
                count += 1
        self.master_connection.set_count(count)
    
    def update_entities(self):
        map = self.map
        for entity in self.entities:
            moved = False
            if map.get_solid(entity.x, entity.y, entity.z - 1):
                moved = True
                entity.z -= 1
                while map.get_solid(entity.x, entity.y, entity.z - 1):
                    entity.z -= 1
            else:
                while not map.get_solid(entity.x, entity.y, entity.z):
                    moved = True
                    entity.z += 1
            if moved or self.on_update_entity(entity):
                entity.update()
    
    def send_contained(self, contained, sequence = False, sender = None,
                       team = None, save = False):
        
        if sequence:
            flags = enet.PACKET_FLAG_UNSEQUENCED
            check_distance = (sender is not None and 
                              sender.world_object is not None)
            if check_distance:
                position = sender.world_object.position
                x = position.x
                y = position.y
        else:
            flags = enet.PACKET_FLAG_RELIABLE
        data = ByteWriter()
        contained.write(data)
        data = str(data)
        packet = enet.Packet(data, flags)
        for player in self.connections.values():
            if player is sender or player.player_id is None:
                continue
            if team is not None and player.team is not team:
                continue
            if sequence:
                if check_distance and player.world_object is not None:
                    position = player.world_object.position
                    distance_squared = (position.x - x)**2 + (position.y - y)**2
                    if distance_squared > ORIENTATION_DISTANCE_SQUARED:
                        continue
            if player.saved_loaders is not None:
                if save:
                    player.saved_loaders.append(data)
            else:
                player.peer.send(0, packet)
    
    def send_chat(self, value, global_message = None, sender = None,
                  team = None):
        for player in self.players.values():
            if player is sender:
                continue
            if player.deaf:
                continue
            if team is not None and player.team is not team:
                continue
            player.send_chat(value, global_message)
    
    def set_fog_color(self, color):
        self.fog_color = color
        fog_color.color = make_color(*color)
        self.send_contained(fog_color, save = True)

    # events
    
    def on_cp_capture(self, cp):
        pass
    
    def on_game_end(self):
        pass
    
    def on_world_update(self):
        pass
    
    def on_map_change(self, map):
        pass

    def on_map_leave(self):
        pass

    def on_base_spawn(self, x, y, z, base, entity_id):
        pass
    
    def on_flag_spawn(self, x, y, z, flag, entity_id):
        pass

    def on_update_entity(self, entity):
        pass<|MERGE_RESOLUTION|>--- conflicted
+++ resolved
@@ -686,25 +686,6 @@
     
     def spawn(self, pos = None):
         self.spawn_call = None
-<<<<<<< HEAD
-        if pos is None:
-            x, y, z = self.get_spawn_location()
-            z -= 1.4 # super magic value
-        else:
-            x, y, z = pos
-        returned = self.on_spawn_location((x, y, z))
-        if returned is not None:
-            x, y, z = returned
-        if self.world_object is not None:
-            self.world_object.set_position(x, y, z, True)
-        else:
-            position = Vertex3(x, y, z)
-            self.world_object = self.protocol.world.create_object(
-                world.Character, position, None, self._on_fall)
-        self.world_object.dead = False
-        self.tool = WEAPON_TOOL
-        self.refill(True)
-=======
         spectator = self.team.spectator
         if not spectator:
             if pos is None:
@@ -714,6 +695,9 @@
                 z -= 2.4
             else:
                 x, y, z = pos
+            returned = self.on_spawn_location((x, y, z))
+            if returned is not None:
+                x, y, z = returned
             if self.world_object is not None:
                 self.world_object.set_position(x, y, z, True)
             else:
@@ -727,7 +711,6 @@
             create_player.y = y
             create_player.z = z
             create_player.weapon = self.weapon
->>>>>>> eaba5b3c
         create_player.player_id = self.player_id
         create_player.name = self.name
         create_player.team = self.team.id
@@ -949,33 +932,14 @@
             ctf_data.team2_base_y = green_base.y
             ctf_data.team2_base_z = green_base.z
             
-<<<<<<< HEAD
-            if blue_flag.player is None:
-                ctf_data.team1_flag_x = blue_flag.x
-                ctf_data.team1_flag_y = blue_flag.y
-                ctf_data.team1_flag_z = blue_flag.z
-                ctf_data.team2_has_intel = False
-            else:
-                ctf_data.team1_carrier = blue_flag.player.player_id
-                ctf_data.team2_has_intel = True
-            
-=======
->>>>>>> eaba5b3c
             if green_flag.player is None:
                 ctf_data.team1_has_intel = 0
                 ctf_data.team2_flag_x = green_flag.x
                 ctf_data.team2_flag_y = green_flag.y
                 ctf_data.team2_flag_z = green_flag.z
-<<<<<<< HEAD
-                ctf_data.team1_has_intel = False
-=======
->>>>>>> eaba5b3c
             else:
                 ctf_data.team1_has_intel = 1
                 ctf_data.team2_carrier = green_flag.player.player_id
-<<<<<<< HEAD
-                ctf_data.team1_has_intel = True
-=======
             
             if blue_flag.player is None:
                 ctf_data.team2_has_intel = 0
@@ -985,7 +949,6 @@
             else:
                 ctf_data.team2_has_intel = 1
                 ctf_data.team1_carrier = blue_flag.player.player_id
->>>>>>> eaba5b3c
             
             state_data.state = ctf_data
             
