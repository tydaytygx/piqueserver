# Copyright (c) Mathias Kaerlev 2011-2012.

# This file is part of pyspades.

# pyspades is free software: you can redistribute it and/or modify
# it under the terms of the GNU General Public License as published by
# the Free Software Foundation, either version 3 of the License, or
# (at your option) any later version.

# pyspades is distributed in the hope that it will be useful,
# but WITHOUT ANY WARRANTY; without even the implied warranty of
# MERCHANTABILITY or FITNESS FOR A PARTICULAR PURPOSE.  See the
# GNU General Public License for more details.

# You should have received a copy of the GNU General Public License
# along with pyspades.  If not, see <http://www.gnu.org/licenses/>.

from __future__ import print_function

import random
import math
import shlex
import textwrap
import collections
import zlib

from itertools import product
from twisted.internet import reactor
from pyspades.protocol import BaseConnection, BaseProtocol
from pyspades.bytes import ByteReader, ByteWriter
from pyspades.packet import load_client_packet
from pyspades.common import Vertex3, get_color, make_color
from pyspades.constants import *
from pyspades import contained as loaders
from pyspades.types import MultikeyDict, IDPool
from pyspades.master import get_master_connection
from pyspades.collision import vector_collision, collision_3d
from pyspades import world
from pyspades.debug import *
from pyspades.weapon import WEAPONS
from pyspades.team import Team
from pyspades.entities import Territory
import enet

try:
    range = xrange # pylint: disable=redefined-builtin
except NameError:
    pass

COMPRESSION_LEVEL = 9

create_player = loaders.CreatePlayer()
position_data = loaders.PositionData()
orientation_data = loaders.OrientationData()
input_data = loaders.InputData()
grenade_packet = loaders.GrenadePacket()
set_tool = loaders.SetTool()
set_color = loaders.SetColor()
fog_color = loaders.FogColor()
existing_player = loaders.ExistingPlayer()
player_left = loaders.PlayerLeft()
block_action = loaders.BlockAction()
kill_action = loaders.KillAction()
chat_message = loaders.ChatMessage()
map_data = loaders.MapChunk()
map_start = loaders.MapStart()
state_data = loaders.StateData()
ctf_data = loaders.CTFState()
tc_data = loaders.TCState()
intel_drop = loaders.IntelDrop()
intel_pickup = loaders.IntelPickup()
intel_capture = loaders.IntelCapture()
restock = loaders.Restock()
set_hp = loaders.SetHP()
change_weapon = loaders.ChangeWeapon()
change_team = loaders.ChangeTeam()
weapon_reload = loaders.WeaponReload()
territory_capture = loaders.TerritoryCapture()
world_update = loaders.WorldUpdate()
block_line = loaders.BlockLine()
weapon_input = loaders.WeaponInput()

packet_handlers = {}

def register_packet_handler(loader):
    def handler_wrapper(function):
        packet_handlers[loader.id] = function
        return function
    return handler_wrapper

def check_nan(*values):
    for value in values:
        if math.isnan(value):
            return True
    return False


def parse_command(value):
    try:
        splitted = shlex.split(value)
    except ValueError:
        # shlex failed. let's just split per space
        splitted = value.split(' ')
    if splitted:
        command = splitted.pop(0)
    else:
        command = ''
    return command, splitted


class SlidingWindow(object):

    def __init__(self, entries):
        self.entries = entries
        self.window = collections.deque()

    def add(self, value):
        self.window.append(value)
        if len(self.window) <= self.entries:
            return
        self.window.popleft()

    def check(self):
        return len(self.window) == self.entries

    def get(self):
        return self.window[0], self.window[-1]


class MapGeneratorChild(object):
    pos = 0

    def __init__(self, generator):
        self.parent = generator

    def get_size(self):
        return self.parent.get_size()

    def read(self, size):
        pos = self.pos
        if pos + size > self.parent.pos:
            self.parent.read(size)
        data = self.parent.all_data[pos:pos + size]
        self.pos += len(data)
        return data

    def data_left(self):
        return self.parent.data_left() or self.pos < self.parent.pos


class ProgressiveMapGenerator(object):
    data = b''
    done = False

    # parent attributes
    all_data = ''
    pos = 0

    def __init__(self, map, parent=False):
        self.parent = parent
        self.generator = map.get_generator()
        self.compressor = zlib.compressobj(COMPRESSION_LEVEL)

    def get_size(self):
        return 1.5 * 1024 * 1024  # 2 mb

    def read(self, size):
        data = self.data
        generator = self.generator
        if len(data) < size and generator is not None:
            while 1:
                map_data = generator.get_data(1024)
                if generator.done:
                    self.generator = None
                    data += self.compressor.flush()
                    break
                data += self.compressor.compress(map_data)
                if len(data) >= size:
                    break
        if self.parent:
            # save the data in case we are a parent
            self.all_data += data
            self.pos += len(data)
        else:
            self.data = data[size:]
            return data[:size]

    def get_child(self):
        return MapGeneratorChild(self)

    def data_left(self):
        return bool(self.data) or self.generator is not None


class ServerConnection(BaseConnection):
    address = None
    player_id = None
    map_packets_sent = 0
    team = None
    weapon = None
    weapon_object = None
    name = None
    kills = 0
    hp = None
    tool = None
    color = (0x70, 0x70, 0x70)
    grenades = None
    blocks = None
    spawn_call = None
    respawn_time = None
    saved_loaders = None
    last_refill = None
    last_block_destroy = None
    filter_visibility_data = False
    filter_animation_data = False
    freeze_animation = False
    filter_weapon_input = False
    speedhack_detect = False
    rapid_hack_detect = False
    timers = None
    world_object = None
    last_block = None
    map_data = None
    last_position_update = None
    local = False

    def __init__(self, *arg, **kw):
        BaseConnection.__init__(self, *arg, **kw)
        protocol = self.protocol
        address = self.peer.address
        self.total_blocks_removed = 0
        self.address = (address.host, address.port)
        self.respawn_time = protocol.respawn_time
        self.rapids = SlidingWindow(RAPID_WINDOW_ENTRIES)

    def on_connect(self):
        if self.local:
            return
        if self.peer.eventData != self.protocol.version:
            self.disconnect(ERROR_WRONG_VERSION)
            return
        max_players = min(32, self.protocol.max_players)
        if len(self.protocol.connections) > max_players:
            self.disconnect(ERROR_FULL)
            return
        if self.protocol.max_connections_per_ip:
            shared = [conn for conn in
                      self.protocol.connections.values()
                      if conn.address[0] == self.address[0]]
            if len(shared) > self.protocol.max_connections_per_ip:
                self.disconnect(ERROR_TOO_MANY_CONNECTIONS)
                return
        if not self.disconnected:
            self._connection_ack()

    def loader_received(self, loader):
        """
        called when a loader i.e. packet is recieved.
        calls the packet handler registered with
        @register_packet_handler
        """
        if self.player_id is None:
            return

        contained = load_client_packet(ByteReader(loader.data))
        try:
            handler = packet_handlers[contained.id]
        except KeyError:
            # an invalid ID was sent
            pass
        finally:
            # we call the handler in the finally clause so we don't
            # accidentally ignore KeyErrors the handler raises
            handler(self, contained)

    @register_packet_handler(loaders.ExistingPlayer)
    @register_packet_handler(loaders.ShortPlayerData)
    def on_new_player_recieved(self, contained):
        old_team = self.team
        team = self.protocol.teams[contained.team]

        ret = self.on_team_join(team)
        if ret is False:
            team = self.protocol.spectator_team
        elif ret is not None:
            team = ret

        self.team = team
        if self.name is None:
            name = contained.name
            # vanilla AoS behaviour
            if name == 'Deuce':
                name = name + str(self.player_id)
            self.name = self.protocol.get_name(name)
            self.protocol.players[self.name, self.player_id] = self
            self.on_login(self.name)
        else:
            self.on_team_changed(old_team)
        self.set_weapon(contained.weapon, True)
        if self.protocol.speedhack_detect:
            self.speedhack_detect = True
        self.rapid_hack_detect = True
        if team.spectator:
            if self.world_object is not None:
                self.world_object.delete()
                self.world_object = None
        self.spawn()

    @register_packet_handler(loaders.OrientationData)
    def on_orientation_update_recieved(self, contained):
        if not self.hp:
            return
        x, y, z = contained.x, contained.y, contained.z
        if check_nan(x, y, z):
            self.on_hack_attempt(
                'Invalid orientation data received')
            return
        returned = self.on_orientation_update(x, y, z)
        if returned == False:
            return
        if returned is not None:
            x, y, z = returned
        self.world_object.set_orientation(x, y, z)

    @register_packet_handler(loaders.PositionData)
    def on_position_update_recieved(self, contained):
        if not self.hp:
            return
        current_time = reactor.seconds()
        last_update = self.last_position_update
        self.last_position_update = current_time
        if last_update is not None:
            dt = current_time - last_update
            if dt < MAX_POSITION_RATE:
                self.set_location()
                return
        x, y, z = contained.x, contained.y, contained.z
        if check_nan(x, y, z):
            self.on_hack_attempt(
                'Invalid position data received')
            return
        if not self.is_valid_position(x, y, z):
            # vanilla behaviour
            self.set_location()
            return
        if not self.freeze_animation:
            self.world_object.set_position(x, y, z)
            self.on_position_update()
        if self.filter_visibility_data:
            return
        game_mode = self.protocol.game_mode
        if game_mode == CTF_MODE:
            other_flag = self.team.other.flag
            if vector_collision(self.world_object.position,
                                self.team.base):
                if other_flag.player is self:
                    self.capture_flag()
                self.check_refill()
            if other_flag.player is None and vector_collision(
                    self.world_object.position, other_flag):
                self.take_flag()
        elif game_mode == TC_MODE:
            for entity in self.protocol.entities:
                collides = vector_collision(
                    entity, self.world_object.position, TC_CAPTURE_DISTANCE)
                if self in entity.players:
                    if not collides:
                        entity.remove_player(self)
                else:
                    if collides:
                        entity.add_player(self)
                if collides and vector_collision(entity,
                                                 self.world_object.position):
                    self.check_refill()

    @register_packet_handler(loaders.WeaponInput)
    def on_weapon_input_recieved(self, contained):
        if not self.hp:
            return
        primary = contained.primary
        secondary = contained.secondary
        if self.world_object.primary_fire != primary:
            if self.tool == WEAPON_TOOL:
                self.weapon_object.set_shoot(primary)
            if self.tool == WEAPON_TOOL or self.tool == SPADE_TOOL:
                self.on_shoot_set(primary)
        if self.world_object.secondary_fire != secondary:
            self.on_secondary_fire_set(secondary)
        self.world_object.primary_fire = primary
        self.world_object.secondary_fire = secondary
        if self.filter_weapon_input:
            return
        contained.player_id = self.player_id
        self.protocol.send_contained(contained, sender=self)

    @register_packet_handler(loaders.InputData)
    def on_input_data_recieved(self, contained):
        if not self.hp:
            return
        world_object = self.world_object
        returned = self.on_walk_update(contained.up, contained.down,
                                       contained.left, contained.right)
        if returned is not None:
            up, down, left, right = returned
            if (up != contained.up or down != contained.down or
                    left != contained.left or right != contained.right):
                (contained.up, contained.down, contained.left,
                    contained.right) = returned
                # XXX unsupported
                #~ self.send_contained(contained)
        if not self.freeze_animation:
            world_object.set_walk(contained.up, contained.down,
                                  contained.left, contained.right)
        contained.player_id = self.player_id
        z_vel = world_object.velocity.z
        if contained.jump and not (z_vel >= 0 and z_vel < 0.017):
            contained.jump = False
        # XXX unsupported for now
        # returned = self.on_animation_update(contained.primary_fire,
            # contained.secondary_fire, contained.jump,
            # contained.crouch)
        # if returned is not None:
            # fire1, fire2, jump, crouch = returned
            # if (fire1 != contained.primary_fire or
            # fire2 != contained.secondary_fire or
            # jump != contained.jump or
            # crouch != contained.crouch):
            # (contained.primary_fire, contained.secondary_fire,
            # contained.jump, contained.crouch) = returned
            # self.send_contained(contained)
        returned = self.on_animation_update(contained.jump,
                                            contained.crouch, contained.sneak, contained.sprint)
        if returned is not None:
            jump, crouch, sneak, sprint = returned
            if (jump != contained.jump or crouch != contained.crouch or
                    sneak != contained.sneak or sprint != contained.sprint):
                (contained.jump, contained.crouch, contained.sneak,
                    contained.sprint) = returned
                self.send_contained(contained)
        if not self.freeze_animation:
            world_object.set_animation(contained.jump,
                                       contained.crouch, contained.sneak, contained.sprint)
        if self.filter_visibility_data or self.filter_animation_data:
            return
        self.protocol.send_contained(contained, sender=self)

    @register_packet_handler(loaders.WeaponReload)
    def on_reload_recieved(self, contained):
        if not self.hp:
            return
        self.weapon_object.reload()
        if self.filter_animation_data:
            return
        contained.player_id = self.player_id
        self.protocol.send_contained(contained, sender=self)

    @register_packet_handler(loaders.HitPacket)
    def on_hit_recieved(self, contained):
        if not self.hp:
            return
        world_object = self.world_object
        value = contained.value
        is_melee = value == MELEE
        if not is_melee and self.weapon_object.is_empty():
            return
        try:
            player = self.protocol.players[contained.player_id]
        except KeyError:
            return
        valid_hit = world_object.validate_hit(player.world_object,
                                              value, HIT_TOLERANCE)
        if not valid_hit:
            return
        position1 = world_object.position
        position2 = player.world_object.position
        if is_melee:
            if not vector_collision(position1, position2,
                                    MELEE_DISTANCE):
                return
            hit_amount = self.protocol.melee_damage
        else:
            hit_amount = self.weapon_object.get_damage(
                value, position1, position2)
        if is_melee:
            kill_type = MELEE_KILL
        elif contained.value == HEAD:
            kill_type = HEADSHOT_KILL
        else:
            kill_type = WEAPON_KILL
        returned = self.on_hit(hit_amount, player, kill_type, None)
        if returned == False:
            return
        elif returned is not None:
            hit_amount = returned
        player.hit(hit_amount, self, kill_type)

    @register_packet_handler(loaders.GrenadePacket)
    def on_grenade_recieved(self, contained):
        if not self.hp:
            return
        if check_nan(contained.value, *contained.position) or check_nan(*contained.velocity):
            self.on_hack_attempt("Invalid grenade data")
            return
        if not self.grenades:
            return
        self.grenades -= 1
        if not self.is_valid_position(*contained.position):
            contained.position = self.world_object.position.get()
        if self.on_grenade(contained.value) == False:
            return
        grenade = self.protocol.world.create_object(
            world.Grenade, contained.value,
            Vertex3(*contained.position), None,
            Vertex3(*contained.velocity), self.grenade_exploded)
        grenade.team = self.team
        self.on_grenade_thrown(grenade)
        if self.filter_visibility_data:
            return
        contained.player_id = self.player_id
        self.protocol.send_contained(contained,
                                     sender=self)

    @register_packet_handler(loaders.SetTool)
    def on_tool_change_recieved(self, contained):
        if not self.hp:
            return
        if self.on_tool_set_attempt(contained.value) == False:
            return
        old_tool = self.tool
        self.tool = contained.value
        if old_tool == WEAPON_TOOL:
            self.weapon_object.set_shoot(False)
        if self.tool == WEAPON_TOOL:
            self.on_shoot_set(self.world_object.primary_fire)
            self.weapon_object.set_shoot(
                self.world_object.primary_fire)
        self.world_object.set_weapon(self.tool == WEAPON_TOOL)
        self.on_tool_changed(self.tool)
        if self.filter_visibility_data or self.filter_animation_data:
            return
        set_tool.player_id = self.player_id
        set_tool.value = contained.value
        self.protocol.send_contained(set_tool, sender=self)

    @register_packet_handler(loaders.SetColor)
    def on_color_change_recieved(self, contained):
        if not self.hp:
            return
        color = get_color(contained.value)
        if self.on_color_set_attempt(color) == False:
            return
        self.color = color
        self.on_color_set(color)
        if self.filter_animation_data:
            return
        contained.player_id = self.player_id
        self.protocol.send_contained(contained, sender=self,
                                     save=True)

    @register_packet_handler(loaders.BlockAction)
    def on_block_action_recieved(self, contained):
        world_object = self.world_object
        if not self.hp:
            return
        value = contained.value
        if value == BUILD_BLOCK:
            interval = TOOL_INTERVAL[BLOCK_TOOL]
        elif self.tool == WEAPON_TOOL:
            if self.weapon_object.is_empty():
                return
            interval = WEAPON_INTERVAL[self.weapon]
        else:
            interval = TOOL_INTERVAL[self.tool]
        current_time = reactor.seconds()
        last_time = self.last_block
        self.last_block = current_time
        if (self.rapid_hack_detect and last_time is not None and
                current_time - last_time < interval):
            self.rapids.add(current_time)
            if self.rapids.check():
                start, end = self.rapids.get()
                if end - start < MAX_RAPID_SPEED:
                    print('RAPID HACK:', self.rapids.window)
                    self.on_hack_attempt('Rapid hack detected')
            return
        map = self.protocol.map
        x = contained.x
        y = contained.y
        z = contained.z
        if z >= 62:
            return
        if value == BUILD_BLOCK:
            self.blocks -= 1
            pos = world_object.position
            if self.blocks < -BUILD_TOLERANCE:
                return
<<<<<<< HEAD
            if self.hp:
                world_object = self.world_object
                if contained.id == loaders.OrientationData.id:
                    x, y, z = contained.x, contained.y, contained.z
                    if check_nan(x, y, z):
                        self.on_hack_attempt(
                            'Invalid orientation data received')
                        return
                    returned = self.on_orientation_update(x, y, z)
                    if returned == False:
                        return
                    if returned is not None:
                        x, y, z = returned
                    world_object.set_orientation(x, y, z)
                elif contained.id == loaders.PositionData.id:
                    current_time = reactor.seconds()
                    last_update = self.last_position_update
                    self.last_position_update = current_time
                    if last_update is not None:
                        dt = current_time - last_update
                        if dt < MAX_POSITION_RATE:
                            self.set_location()
                            return
                    x, y, z = contained.x, contained.y, contained.z
                    if check_nan(x, y, z):
                        self.on_hack_attempt(
                            'Invalid position data received')
                        return
                    position = world_object.position
                    if not self.is_valid_position(x, y, z):
                        # vanilla behaviour
                        self.set_location()
                        return
                    if not self.freeze_animation:
                        world_object.set_position(x, y, z)
                        self.on_position_update()
                    if self.filter_visibility_data:
                        return
                    game_mode = self.protocol.game_mode
                    if game_mode == CTF_MODE:
                        other_flag = self.team.other.flag
                        if vector_collision(world_object.position,
                                            self.team.base):
                            if other_flag.player is self:
                                self.capture_flag()
                            self.check_refill()
                        if other_flag.player is None and vector_collision(
                                world_object.position, other_flag):
                            self.take_flag()
                    elif game_mode == TC_MODE:
                        for entity in self.protocol.entities:
                            collides = vector_collision(entity,
                                                        world_object.position, TC_CAPTURE_DISTANCE)
                            if self in entity.players:
                                if not collides:
                                    entity.remove_player(self)
                            else:
                                if collides:
                                    entity.add_player(self)
                            if collides and vector_collision(entity,
                                                             world_object.position):
                                self.check_refill()
                elif contained.id == loaders.WeaponInput.id:
                    primary = contained.primary
                    secondary = contained.secondary
                    if world_object.primary_fire != primary:
                        if self.tool == WEAPON_TOOL:
                            self.weapon_object.set_shoot(primary)
                        if self.tool == WEAPON_TOOL or self.tool == SPADE_TOOL:
                            self.on_shoot_set(primary)
                    if world_object.secondary_fire != secondary:
                        self.on_secondary_fire_set(secondary)
                    world_object.primary_fire = primary
                    world_object.secondary_fire = secondary
                    if self.filter_weapon_input:
                        return
                    contained.player_id = self.player_id
                    self.protocol.send_contained(contained, sender=self)
                elif contained.id == loaders.InputData.id:
                    returned = self.on_walk_update(contained.up, contained.down,
                                                   contained.left, contained.right)
                    if returned is not None:
                        up, down, left, right = returned
                        if (up != contained.up or down != contained.down or
                                left != contained.left or right != contained.right):
                            (contained.up, contained.down, contained.left,
                                contained.right) = returned
                            # XXX unsupported
                            #~ self.send_contained(contained)
                    if not self.freeze_animation:
                        world_object.set_walk(contained.up, contained.down,
                                              contained.left, contained.right)
                    contained.player_id = self.player_id
                    z_vel = world_object.velocity.z
                    if contained.jump and not (z_vel >= 0 and z_vel < 0.017):
                        contained.jump = False
                    # XXX unsupported for now
                    # returned = self.on_animation_update(contained.primary_fire,
                        # contained.secondary_fire, contained.jump,
                        # contained.crouch)
                    # if returned is not None:
                        # fire1, fire2, jump, crouch = returned
                        # if (fire1 != contained.primary_fire or
                        # fire2 != contained.secondary_fire or
                        # jump != contained.jump or
                        # crouch != contained.crouch):
                        # (contained.primary_fire, contained.secondary_fire,
                        # contained.jump, contained.crouch) = returned
                        # self.send_contained(contained)
                    returned = self.on_animation_update(contained.jump,
                                                        contained.crouch, contained.sneak, contained.sprint)
                    if returned is not None:
                        jump, crouch, sneak, sprint = returned
                        if (jump != contained.jump or crouch != contained.crouch or
                                sneak != contained.sneak or sprint != contained.sprint):
                            (contained.jump, contained.crouch, contained.sneak,
                                contained.sprint) = returned
                            self.send_contained(contained)
                    if not self.freeze_animation:
                        world_object.set_animation(contained.jump,
                                                   contained.crouch, contained.sneak, contained.sprint)
                    if self.filter_visibility_data or self.filter_animation_data:
                        return
                    self.protocol.send_contained(contained, sender=self)
                elif contained.id == loaders.WeaponReload.id:
                    self.weapon_object.reload()
                    if self.filter_animation_data:
                        return
                    contained.player_id = self.player_id
                    self.protocol.send_contained(contained, sender=self)
                elif contained.id == loaders.HitPacket.id:
                    value = contained.value
                    is_melee = value == MELEE
                    if not is_melee and self.weapon_object.is_empty():
                        return
                    try:
                        player = self.protocol.players[contained.player_id]
                    except KeyError:
                        return
                    valid_hit = world_object.validate_hit(player.world_object,
                                                          value, HIT_TOLERANCE)
                    if not valid_hit:
                        return
                    position1 = world_object.position
                    position2 = player.world_object.position
                    if is_melee:
                        if not vector_collision(position1, position2,
                                                MELEE_DISTANCE):
                            return
                        hit_amount = self.protocol.melee_damage
                    else:
                        hit_amount = self.weapon_object.get_damage(
                            value, position1, position2)
                    if is_melee:
                        kill_type = MELEE_KILL
                    elif contained.value == HEAD:
                        kill_type = HEADSHOT_KILL
                    else:
                        kill_type = WEAPON_KILL
                    returned = self.on_hit(hit_amount, player, kill_type, None)
                    if returned == False:
                        return
                    elif returned is not None:
                        hit_amount = returned
                    player.hit(hit_amount, self, kill_type)
                elif contained.id == loaders.GrenadePacket.id:
                    if check_nan(contained.value) or check_nan(*contained.position) or check_nan(*contained.velocity):
                        self.on_hack_attempt("Invalid grenade data")
                        return
                    if not self.grenades:
                        return
                    self.grenades -= 1
                    if not self.is_valid_position(*contained.position):
                        contained.position = self.world_object.position.get()
                    if self.on_grenade(contained.value) == False:
                        return
                    grenade = self.protocol.world.create_object(
                        world.Grenade, contained.value,
                        Vertex3(*contained.position), None,
                        Vertex3(*contained.velocity), self.grenade_exploded)
                    grenade.team = self.team
                    self.on_grenade_thrown(grenade)
                    if self.filter_visibility_data:
                        return
                    contained.player_id = self.player_id
                    self.protocol.send_contained(contained,
                                                 sender=self)
                elif contained.id == loaders.SetTool.id:
                    if self.on_tool_set_attempt(contained.value) == False:
                        return
                    old_tool = self.tool
                    self.tool = contained.value
                    if old_tool == WEAPON_TOOL:
                        self.weapon_object.set_shoot(False)
                    if self.tool == WEAPON_TOOL:
                        self.on_shoot_set(self.world_object.primary_fire)
                        self.weapon_object.set_shoot(
                            self.world_object.primary_fire)
                    self.world_object.set_weapon(self.tool == WEAPON_TOOL)
                    self.on_tool_changed(self.tool)
                    if self.filter_visibility_data or self.filter_animation_data:
                        return
                    set_tool.player_id = self.player_id
                    set_tool.value = contained.value
                    self.protocol.send_contained(set_tool, sender=self)
                elif contained.id == loaders.SetColor.id:
                    color = get_color(contained.value)
                    if self.on_color_set_attempt(color) == False:
                        return
                    self.color = color
                    self.on_color_set(color)
                    if self.filter_animation_data:
                        return
                    contained.player_id = self.player_id
                    self.protocol.send_contained(contained, sender=self,
                                                 save=True)
                elif contained.id == loaders.BlockAction.id:
                    value = contained.value
                    if value == BUILD_BLOCK:
                        interval = TOOL_INTERVAL[BLOCK_TOOL]
                    elif self.tool == WEAPON_TOOL:
                        if self.weapon_object.is_empty():
                            return
                        interval = WEAPON_INTERVAL[self.weapon]
                    else:
                        interval = TOOL_INTERVAL[self.tool]
                    current_time = reactor.seconds()
                    last_time = self.last_block
                    self.last_block = current_time
                    if (self.rapid_hack_detect and last_time is not None and
                            current_time - last_time < interval):
                        self.rapids.add(current_time)
                        if self.rapids.check():
                            start, end = self.rapids.get()
                            if end - start < MAX_RAPID_SPEED:
                                print('RAPID HACK:', self.rapids.window)
                                self.on_hack_attempt('Rapid hack detected')
                        return
                    map = self.protocol.map
                    x = contained.x
                    y = contained.y
                    z = contained.z
                    if z >= 62:
                        return
                    if value == BUILD_BLOCK:
                        self.blocks -= 1
                        pos = world_object.position
                        if self.blocks < -BUILD_TOLERANCE:
                            return
                        elif not collision_3d(pos.x, pos.y, pos.z, x, y, z,
                                              MAX_BLOCK_DISTANCE):
                            return
                        elif self.on_block_build_attempt(x, y, z) == False:
                            return
                        elif not map.build_point(x, y, z, self.color):
                            return
                        self.on_block_build(x, y, z)
                    else:
                        if not map.get_solid(x, y, z):
                            return
                        pos = world_object.position
                        if self.tool == SPADE_TOOL and not collision_3d(
                                pos.x, pos.y, pos.z, x, y, z, MAX_DIG_DISTANCE):
                            return
                        if self.on_block_destroy(x, y, z, value) == False:
                            return
                        elif value == DESTROY_BLOCK:
                            count = map.destroy_point(x, y, z)
                            if count:
                                self.total_blocks_removed += count
                                self.blocks = min(50, self.blocks + 1)
                                self.on_block_removed(x, y, z)
                        elif value == SPADE_DESTROY:
                            for xyz in ((x, y, z), (x, y, z + 1), (x, y, z - 1)):
                                count = map.destroy_point(*xyz)
                                if count:
                                    self.total_blocks_removed += count
                                    self.on_block_removed(*xyz)
                        self.last_block_destroy = reactor.seconds()
                    block_action.x = x
                    block_action.y = y
                    block_action.z = z
                    block_action.value = contained.value
                    block_action.player_id = self.player_id
                    self.protocol.send_contained(block_action, save=True)
                    self.protocol.update_entities()
                elif contained.id == loaders.BlockLine.id:
                    x1, y1, z1 = (contained.x1, contained.y1, contained.z1)
                    x2, y2, z2 = (contained.x2, contained.y2, contained.z2)
                    pos = world_object.position
                    if not collision_3d(pos.x, pos.y, pos.z, x2, y2, z2,
                                        MAX_BLOCK_DISTANCE):
                        return
                    points = world.cube_line(x1, y1, z1, x2, y2, z2)
                    if not points:
                        return
                    if len(points) > (self.blocks + BUILD_TOLERANCE):
                        return
                    map = self.protocol.map
                    if self.on_line_build_attempt(points) == False:
                        return
                    for point in points:
                        x, y, z = point
                        if not map.build_point(x, y, z, self.color):
                            break
                    self.blocks -= len(points)
                    self.on_line_build(points)
                    contained.player_id = self.player_id
                    self.protocol.send_contained(contained, save=True)
                    self.protocol.update_entities()
            if self.name:
                if contained.id == loaders.ChatMessage.id:
                    if not self.name:
                        return
                    value = contained.value
                    if value.startswith('/'):
                        self.on_command(*parse_command(value[1:]))
                    else:
                        global_message = contained.chat_type == CHAT_ALL
                        result = self.on_chat(value, global_message)
                        if result == False:
                            return
                        elif result is not None:
                            value = result
                        contained.chat_type = CHAT_ALL if global_message else CHAT_TEAM
                        contained.value = value
                        contained.player_id = self.player_id
                        if global_message:
                            team = None
                        else:
                            team = self.team
                        for player in self.protocol.players.values():
                            if not player.deaf:
                                if team is None or team is player.team:
                                    player.send_contained(contained)
                        self.on_chat_sent(value, global_message)
                elif contained.id == loaders.FogColor.id:
                    color = get_color(contained.color)
                    self.on_command('fog', [str(item) for item in color])
                elif contained.id == loaders.ChangeWeapon.id:
                    if self.on_weapon_set(contained.weapon) == False:
                        return
                    self.weapon = contained.weapon
                    self.set_weapon(self.weapon)
                elif contained.id == loaders.ChangeTeam.id:
                    team = self.protocol.teams[contained.team]
                    ret = self.on_team_join(team)
                    if ret is False:
                        return
                    team = ret or team
                    self.set_team(team)
=======
            elif not collision_3d(pos.x, pos.y, pos.z, x, y, z,
                                  MAX_BLOCK_DISTANCE):
                return
            elif self.on_block_build_attempt(x, y, z) == False:
                return
            elif not map.build_point(x, y, z, self.color):
                return
            self.on_block_build(x, y, z)
        else:
            if not map.get_solid(x, y, z):
                return
            pos = world_object.position
            if self.tool == SPADE_TOOL and not collision_3d(
                    pos.x, pos.y, pos.z, x, y, z, MAX_DIG_DISTANCE):
                return
            if self.on_block_destroy(x, y, z, value) == False:
                return
            elif value == DESTROY_BLOCK:
                count = map.destroy_point(x, y, z)
                if count:
                    self.total_blocks_removed += count
                    self.blocks = min(50, self.blocks + 1)
                    self.on_block_removed(x, y, z)
            elif value == SPADE_DESTROY:
                for xyz in ((x, y, z), (x, y, z + 1), (x, y, z - 1)):
                    count = map.destroy_point(*xyz)
                    if count:
                        self.total_blocks_removed += count
                        self.on_block_removed(*xyz)
            self.last_block_destroy = reactor.seconds()
        block_action.x = x
        block_action.y = y
        block_action.z = z
        block_action.value = contained.value
        block_action.player_id = self.player_id
        self.protocol.send_contained(block_action, save=True)
        self.protocol.update_entities()

    @register_packet_handler(loaders.BlockLine)
    def on_block_line_recieved(self, contained):
        if not self.hp:
            return
        x1, y1, z1 = (contained.x1, contained.y1, contained.z1)
        x2, y2, z2 = (contained.x2, contained.y2, contained.z2)
        pos = self.world_object.position
        if not collision_3d(pos.x, pos.y, pos.z, x2, y2, z2,
                            MAX_BLOCK_DISTANCE):
            return
        points = world.cube_line(x1, y1, z1, x2, y2, z2)
        if not points:
            return
        if len(points) > (self.blocks + BUILD_TOLERANCE):
            return
        map = self.protocol.map
        if self.on_line_build_attempt(points) == False:
            return
        for point in points:
            x, y, z = point
            if not map.build_point(x, y, z, self.color):
                break
        self.blocks -= len(points)
        self.on_line_build(points)
        contained.player_id = self.player_id
        self.protocol.send_contained(contained, save=True)
        self.protocol.update_entities()

    @register_packet_handler(loaders.ChatMessage)
    def on_chat_message_recieved(self, contained):
        if not self.name:
            return
        value = contained.value
        if value.startswith('/'):
            self.on_command(*parse_command(value[1:]))
        else:
            global_message = contained.chat_type == CHAT_ALL
            result = self.on_chat(value, global_message)
            if result == False:
                return
            elif result is not None:
                value = result
            contained.chat_type = CHAT_ALL if global_message else CHAT_TEAM
            contained.value = value
            contained.player_id = self.player_id
            if global_message:
                team = None
            else:
                team = self.team
            self.protocol.send_contained(contained, team=team)
            self.on_chat_sent(value, global_message)

    @register_packet_handler(loaders.FogColor)
    def on_fog_color_recieved(self, contained):
        # FIXME: this theoretically might anyone to set the fog...
        # do we even need this?
        if not self.name:
            return
        color = get_color(contained.color)
        self.on_command('fog', [str(item) for item in color])

    @register_packet_handler(loaders.ChangeWeapon)
    def on_weapon_change_recieved(self, contained):
        if not self.name:
            return
        if self.on_weapon_set(contained.weapon) == False:
            return
        self.weapon = contained.weapon
        self.set_weapon(self.weapon)

    @register_packet_handler(loaders.ChangeTeam)
    def on_team_change_recieved(self, contained):
        if not self.name:
            return
        team = self.protocol.teams[contained.team]
        ret = self.on_team_join(team)
        if ret is False:
            return
        team = ret or team
        self.set_team(team)
>>>>>>> 9c2eeafb

    def is_valid_position(self, x, y, z, distance=None):
        if not self.speedhack_detect:
            return True
        if distance is None:
            distance = RUBBERBAND_DISTANCE
        position = self.world_object.position
        return (math.fabs(x - position.x) < distance and
                math.fabs(y - position.y) < distance and
                math.fabs(z - position.z) < distance)

    def check_refill(self):
        last_refill = self.last_refill
        if (last_refill is None or
                reactor.seconds() - last_refill > self.protocol.refill_interval):
            self.last_refill = reactor.seconds()
            if self.on_refill() != False:
                self.refill()

    def get_location(self):
        position = self.world_object.position
        return position.x, position.y, position.z

    def is_location_free(self, x, y, z):
        return (self.protocol.map.get_solid(x, y, z) == 0 and
                self.protocol.map.get_solid(x, y, z + 1) == 0 and
                self.protocol.map.get_solid(x, y, z + 2) == 0 and
                self.protocol.map.get_solid(x, y, z + 3) == 1)

    def set_location_safe(self, location, center=True):
        x, y, z = location

        if center:
            x -= 0.5
            y -= 0.5
            z += 0.5

        x = int(x)
        y = int(y)
        z = int(z)

        # search for valid locations near the specified point
        for pos in self.protocol.pos_table:
            if self.is_location_free(x+pos[0], y+pos[1], z+pos[2]):
                self.set_location((x+pos[0], y+pos[1], z+pos[2]))
                return True
        return False

    def set_location(self, location=None):
        if location is None:
            # used for rubberbanding
            position = self.world_object.position
            x, y, z = position.x, position.y, position.z
        else:
            x, y, z = location
            if self.world_object is not None:
                self.world_object.set_position(x, y, z)
            x += 0.5
            y += 0.5
            z -= 0.5
        position_data.x = x
        position_data.y = y
        position_data.z = z
        self.send_contained(position_data)

    def refill(self, local=False):
        self.hp = 100
        self.grenades = 3
        self.blocks = 50
        self.weapon_object.restock()
        if not local:
            self.send_contained(restock)

    def respawn(self):
        if self.spawn_call is None:
            self.spawn_call = reactor.callLater(
                self.get_respawn_time(), self.spawn)

    def get_spawn_location(self):
        game_mode = self.protocol.game_mode
        if game_mode == TC_MODE:
            try:
                base = random.choice(list(self.team.get_entities()))
                return base.get_spawn_location()
            except IndexError:
                pass
        return self.team.get_random_location(True)

    def get_respawn_time(self):
        if not self.respawn_time:
            return 0
        if self.protocol.respawn_waves:
            offset = reactor.seconds() % self.respawn_time
        else:
            offset = 0
        return self.respawn_time - offset

    def spawn(self, pos=None):
        self.spawn_call = None
        if self.team is None:
            return
        spectator = self.team.spectator
        if not spectator:
            if pos is None:
                x, y, z = self.get_spawn_location()
                x += 0.5
                y += 0.5
                z -= 2.4
            else:
                x, y, z = pos
            returned = self.on_spawn_location((x, y, z))
            if returned is not None:
                x, y, z = returned
            if self.world_object is not None:
                self.world_object.set_position(x, y, z, True)
            else:
                position = Vertex3(x, y, z)
                self.world_object = self.protocol.world.create_object(
                    world.Character, position, None, self._on_fall)
            self.world_object.dead = False
            self.tool = WEAPON_TOOL
            self.refill(True)
            create_player.x = x
            create_player.y = y
            create_player.z = z
            create_player.weapon = self.weapon
        create_player.player_id = self.player_id
        create_player.name = self.name
        create_player.team = self.team.id
        if self.filter_visibility_data and not spectator:
            self.send_contained(create_player)
        else:
            self.protocol.send_contained(create_player, save=True)
        if not spectator:
            self.on_spawn((x, y, z))

    def take_flag(self):
        if not self.hp:
            return
        flag = self.team.other.flag
        if flag.player is not None:
            return
        if self.on_flag_take() == False:
            return
        flag.player = self
        intel_pickup.player_id = self.player_id
        self.protocol.send_contained(intel_pickup, save=True)

    def capture_flag(self):
        other_team = self.team.other
        flag = other_team.flag
        player = flag.player
        if player is not self:
            return
        self.add_score(10)  # 10 points for intel
        if (self.protocol.max_score not in (0, None) and
                self.team.score + 1 >= self.protocol.max_score):
            self.on_flag_capture()
            self.protocol.reset_game(self)
            self.protocol.on_game_end()
        else:
            intel_capture.player_id = self.player_id
            intel_capture.winning = False
            self.protocol.send_contained(intel_capture, save=True)
            self.team.score += 1
            flag = other_team.set_flag()
            flag.update()
            self.on_flag_capture()

    def drop_flag(self):
        protocol = self.protocol
        game_mode = protocol.game_mode
        if game_mode == CTF_MODE:
            for flag in (protocol.blue_team.flag, protocol.green_team.flag):
                player = flag.player
                if player is not self:
                    continue
                position = self.world_object.position
                x = int(position.x)
                y = int(position.y)
                z = max(0, int(position.z))
                z = self.protocol.map.get_z(x, y, z)
                flag.set(x, y, z)
                flag.player = None
                intel_drop.player_id = self.player_id
                intel_drop.x = flag.x
                intel_drop.y = flag.y
                intel_drop.z = flag.z
                self.protocol.send_contained(intel_drop, save=True)
                self.on_flag_drop()
                break
        elif game_mode == TC_MODE:
            for entity in protocol.entities:
                if self in entity.players:
                    entity.remove_player(self)

    def on_disconnect(self):
        if self.name is not None:
            self.drop_flag()
            player_left.player_id = self.player_id
            self.protocol.send_contained(player_left, sender=self,
                                         save=True)
            del self.protocol.players[self]
        if self.player_id is not None:
            self.protocol.player_ids.put_back(self.player_id)
            self.protocol.update_master()
        self.reset()

    def reset(self):
        if self.spawn_call is not None:
            self.spawn_call.cancel()
            self.spawn_call = None
        if self.world_object is not None:
            self.world_object.delete()
            self.world_object = None
        if self.team is not None:
            old_team = self.team
            self.team = None
            self.on_team_changed(old_team)
        self.on_reset()
        self.name = self.hp = self.world_object = None

    def hit(self, value, by=None, kill_type=WEAPON_KILL):
        if self.hp is None:
            return
        if by is not None and self.team is by.team:
            friendly_fire = self.protocol.friendly_fire
            if friendly_fire == 'on_grief':
                if (kill_type == MELEE_KILL and
                        not self.protocol.spade_teamkills_on_grief):
                    return
                hit_time = self.protocol.friendly_fire_time
                if (self.last_block_destroy is None
                        or reactor.seconds() - self.last_block_destroy >= hit_time):
                    return
            elif not friendly_fire:
                return
        self.set_hp(self.hp - value, by, kill_type=kill_type)

    def set_hp(self, value, hit_by=None, kill_type=WEAPON_KILL,
               hit_indicator=None, grenade=None):
        value = int(value)
        self.hp = max(0, min(100, value))
        if self.hp <= 0:
            self.kill(hit_by, kill_type, grenade)
            return
        set_hp.hp = self.hp
        set_hp.not_fall = int(kill_type != FALL_KILL)
        if hit_indicator is None:
            if hit_by is not None and hit_by is not self:
                hit_indicator = hit_by.world_object.position.get()
            else:
                hit_indicator = (0, 0, 0)
        x, y, z = hit_indicator
        set_hp.source_x = x
        set_hp.source_y = y
        set_hp.source_z = z
        self.send_contained(set_hp)

    def set_weapon(self, weapon, local=False, no_kill=False):
        self.weapon = weapon
        if self.weapon_object is not None:
            self.weapon_object.reset()
        self.weapon_object = WEAPONS[weapon](self._on_reload)
        if not local:
            self.protocol.send_contained(change_weapon, save=True)
            if not no_kill:
                self.kill(kill_type=CLASS_CHANGE_KILL)

    def set_team(self, team):
        if team is self.team:
            return
        self.drop_flag()
        old_team = self.team
        self.team = team
        self.on_team_changed(old_team)
        if old_team.spectator:
            self.respawn()
        else:
            self.kill(kill_type=TEAM_CHANGE_KILL)

    def kill(self, by=None, kill_type=WEAPON_KILL, grenade=None):
        if self.hp is None:
            return
        if self.on_kill(by, kill_type, grenade) is False:
            return
        self.drop_flag()
        self.hp = None
        self.weapon_object.reset()
        kill_action.kill_type = kill_type
        if by is None:
            kill_action.killer_id = kill_action.player_id = self.player_id
        else:
            kill_action.killer_id = by.player_id
            kill_action.player_id = self.player_id
        if by is not None and by is not self:
            by.add_score(1)
        kill_action.respawn_time = self.get_respawn_time() + 1
        self.protocol.send_contained(kill_action, save=True)
        self.world_object.dead = True
        self.respawn()

    def add_score(self, score):
        self.kills += score

    def _connection_ack(self):
        self._send_connection_data()
        self.send_map(ProgressiveMapGenerator(self.protocol.map))

    def _send_connection_data(self):
        saved_loaders = self.saved_loaders = []
        if self.player_id is None:
            for player in self.protocol.players.values():
                if player.name is None:
                    continue
                existing_player.name = player.name
                existing_player.player_id = player.player_id
                existing_player.tool = player.tool or 0
                existing_player.weapon = player.weapon
                existing_player.kills = player.kills
                existing_player.team = player.team.id
                existing_player.color = make_color(*player.color)
                saved_loaders.append(existing_player.generate())

            self.player_id = self.protocol.player_ids.pop()
            self.protocol.update_master()

        # send initial data
        blue = self.protocol.blue_team
        green = self.protocol.green_team

        state_data.player_id = self.player_id
        state_data.fog_color = self.protocol.fog_color
        state_data.team1_color = blue.color
        state_data.team1_name = blue.name
        state_data.team2_color = green.color
        state_data.team2_name = green.name

        game_mode = self.protocol.game_mode

        if game_mode == CTF_MODE:
            blue_base = blue.base
            blue_flag = blue.flag
            green_base = green.base
            green_flag = green.flag
            ctf_data.cap_limit = self.protocol.max_score
            ctf_data.team1_score = blue.score
            ctf_data.team2_score = green.score

            ctf_data.team1_base_x = blue_base.x
            ctf_data.team1_base_y = blue_base.y
            ctf_data.team1_base_z = blue_base.z

            ctf_data.team2_base_x = green_base.x
            ctf_data.team2_base_y = green_base.y
            ctf_data.team2_base_z = green_base.z

            if green_flag.player is None:
                ctf_data.team1_has_intel = 0
                ctf_data.team2_flag_x = green_flag.x
                ctf_data.team2_flag_y = green_flag.y
                ctf_data.team2_flag_z = green_flag.z
            else:
                ctf_data.team1_has_intel = 1
                ctf_data.team2_carrier = green_flag.player.player_id

            if blue_flag.player is None:
                ctf_data.team2_has_intel = 0
                ctf_data.team1_flag_x = blue_flag.x
                ctf_data.team1_flag_y = blue_flag.y
                ctf_data.team1_flag_z = blue_flag.z
            else:
                ctf_data.team2_has_intel = 1
                ctf_data.team1_carrier = blue_flag.player.player_id

            state_data.state = ctf_data

        elif game_mode == TC_MODE:
            state_data.state = tc_data

        generated_data = state_data.generate()
        saved_loaders.append(generated_data)

    def grenade_exploded(self, grenade):
        if self.name is None or self.team.spectator:
            return
        if grenade.team is not None and grenade.team is not self.team:
            # could happen if the player changed team
            return
        position = grenade.position
        x = position.x
        y = position.y
        z = position.z
        if x < 0 or x > 512 or y < 0 or y > 512 or z < 0 or z > 63:
            return
        x = int(math.floor(x))
        y = int(math.floor(y))
        z = int(math.floor(z))
        for player_list in (self.team.other.get_players(), (self,)):
            for player in player_list:
                if not player.hp:
                    continue
                damage = grenade.get_damage(player.world_object.position)
                if damage == 0:
                    continue
                returned = self.on_hit(damage, player, GRENADE_KILL, grenade)
                if returned == False:
                    continue
                elif returned is not None:
                    damage = returned
                player.set_hp(player.hp - damage, self,
                              hit_indicator=position.get(), kill_type=GRENADE_KILL,
                              grenade=grenade)
        if self.on_block_destroy(x, y, z, GRENADE_DESTROY) == False:
            return
        map = self.protocol.map
        for n_x, n_y, n_z in product(range(x-1, x+2), range(y-1, y+2), range(z-1, z+2)):
            count = map.destroy_point(n_x, n_y, n_z)
            if count:
                self.total_blocks_removed += count
                self.on_block_removed(n_x, n_y, n_z)
        block_action.x = x
        block_action.y = y
        block_action.z = z
        block_action.value = GRENADE_DESTROY
        block_action.player_id = self.player_id
        self.protocol.send_contained(block_action, save=True)
        self.protocol.update_entities()

    def _on_fall(self, damage):
        if not self.hp:
            return
        returned = self.on_fall(damage)
        if returned is False:
            return
        elif returned is not None:
            damage = returned
        self.set_hp(self.hp - damage, kill_type=FALL_KILL)

    def _on_reload(self):
        weapon_reload.player_id = self.player_id
        weapon_reload.clip_ammo = self.weapon_object.current_ammo
        weapon_reload.reserve_ammo = self.weapon_object.current_stock
        self.send_contained(weapon_reload)

    def send_map(self, data=None):
        if data is not None:
            self.map_data = data
            map_start.size = data.get_size()
            self.send_contained(map_start)
        elif self.map_data is None:
            return

        if not self.map_data.data_left():
            self.map_data = None
            for data in self.saved_loaders:
                packet = enet.Packet(bytes(data), enet.PACKET_FLAG_RELIABLE)
                self.peer.send(0, packet)
            self.saved_loaders = None
            self.on_join()
            return
        for _ in range(10):
            if not self.map_data.data_left():
                break
            map_data.data = self.map_data.read(1024)
            self.send_contained(map_data)

    def continue_map_transfer(self):
        self.send_map()

    def send_data(self, data):
        self.protocol.transport.write(data, self.address)

    def send_chat(self, value, global_message=None):
        if self.deaf:
            return
        if global_message is None:
            chat_message.chat_type = CHAT_SYSTEM
            prefix = ''
        else:
            chat_message.chat_type = CHAT_TEAM
            # 34 is guaranteed to be out of range!
            chat_message.player_id = 35
            prefix = self.protocol.server_prefix + ' '

        lines = textwrap.wrap(value, MAX_CHAT_SIZE - len(prefix) - 1)

        for line in lines:
            chat_message.value = '%s%s' % (prefix, line)
            self.send_contained(chat_message)

    # events/hooks

    def on_join(self):
        pass

    def on_login(self, name):
        pass

    def on_spawn(self, pos):
        pass

    def on_spawn_location(self, pos):
        pass

    def on_chat(self, value, global_message):
        pass

    def on_chat_sent(self, value, global_message):
        pass

    def on_command(self, command, parameters):
        pass

    def on_hit(self, hit_amount, hit_player, kill_type, grenade):
        pass

    def on_kill(self, killer, kill_type, grenade):
        pass

    def on_team_join(self, team):
        pass

    def on_team_changed(self, old_team):
        pass

    def on_tool_set_attempt(self, tool):
        pass

    def on_tool_changed(self, tool):
        pass

    def on_grenade(self, time_left):
        pass

    def on_grenade_thrown(self, grenade):
        pass

    def on_block_build_attempt(self, x, y, z):
        pass

    def on_block_build(self, x, y, z):
        pass

    def on_line_build_attempt(self, points):
        pass

    def on_line_build(self, points):
        pass

    def on_block_destroy(self, x, y, z, mode):
        pass

    def on_block_removed(self, x, y, z):
        pass

    def on_refill(self):
        pass

    def on_color_set_attempt(self, color):
        pass

    def on_color_set(self, color):
        pass

    def on_flag_take(self):
        pass

    def on_flag_capture(self):
        pass

    def on_flag_drop(self):
        pass

    def on_hack_attempt(self, reason):
        pass

    def on_position_update(self):
        pass

    def on_weapon_set(self, value):
        pass

    def on_fall(self, damage):
        pass

    def on_reset(self):
        pass

    def on_orientation_update(self, x, y, z):
        pass

    def on_shoot_set(self, fire):
        pass

    def on_secondary_fire_set(self, secondary):
        pass

    def on_walk_update(self, up, down, left, right):
        pass

    def on_animation_update(self, jump, crouch, sneak, sprint):
        pass


class ServerProtocol(BaseProtocol):
    connection_class = ServerConnection

    name = 'pyspades server'
    game_mode = CTF_MODE
    max_players = 32
    connections = None
    player_ids = None
    master = False
    max_score = 10
    map = None
    spade_teamkills_on_grief = False
    friendly_fire = False
    friendly_fire_time = 2
    server_prefix = '[*]'
    respawn_time = 5
    refill_interval = 20
    master_connection = None
    speedhack_detect = True
    fog_color = (128, 232, 255)
    winning_player = None
    world = None
    team_class = Team
    team1_color = (0, 0, 196)
    team2_color = (0, 196, 0)
    team1_name = 'Blue'
    team2_name = 'Green'
    spectator_name = 'Spectator'
    loop_count = 0
    melee_damage = 100
    version = GAME_VERSION
    respawn_waves = False

    def __init__(self, *arg, **kw):
        # +2 to allow server->master and master->server connection since enet
        # allocates peers for both clients and hosts. this is done at
        # enet-level, not application-level, so even for masterless-servers,
        # this should not allow additional players.
        self.max_connections = self.max_players + 2
        BaseProtocol.__init__(self, *arg, **kw)
        self.entities = []
        self.players = MultikeyDict()
        self.player_ids = IDPool()
        self.spectator_team = self.team_class(-1, self.spectator_name,
                                              (0, 0, 0), True, self)
        self.blue_team = self.team_class(0, self.team1_name, self.team1_color,
                                         False, self)
        self.green_team = self.team_class(1, self.team2_name, self.team2_color,
                                          False, self)
        self.teams = {
            -1: self.spectator_team,
            0: self.blue_team,
            1: self.green_team
        }
        self.blue_team.other = self.green_team
        self.green_team.other = self.blue_team
        self.world = world.World()
        self.set_master()

        # safe position LUT
        #
        # Generates a LUT to check for safe positions. The slighly weird
        # sorting is used to sort by increasing distance so the nearest spots
        # get chosen first
        # product(repeat=3) is the equivalent of 3 nested for loops
        self.pos_table = list(product(range(-5, 6), repeat=3))

        self.pos_table.sort(key=lambda vec: abs(vec[0] * 1.03) +
                            abs(vec[1] * 1.02) +
                            abs(vec[2] * 1.01))

    def send_contained(self, contained, unsequenced=False, sender=None,
                       team=None, save=False, rule=None):
        if unsequenced:
            flags = enet.PACKET_FLAG_UNSEQUENCED
        else:
            flags = enet.PACKET_FLAG_RELIABLE
        data = ByteWriter()
        contained.write(data)
        data = bytes(data)
        packet = enet.Packet(data, flags)
        for player in self.connections.values():
            if player is sender or player.player_id is None:
                continue
            if team is not None and player.team is not team:
                continue
            if rule is not None and rule(player) == False:
                continue
            if player.saved_loaders is not None:
                if save:
                    player.saved_loaders.append(data)
            else:
                player.peer.send(0, packet)

    def reset_tc(self):
        self.entities = self.get_cp_entities()
        for entity in self.entities:
            team = entity.team
            if team is None:
                entity.progress = 0.5
            else:
                team.score += 1
                entity.progress = float(team.id)
        tc_data.set_entities(self.entities)
        self.max_score = len(self.entities)

    def get_cp_entities(self):
        # cool algorithm number 1
        entities = []
        land_count = self.map.count_land(0, 0, 512, 512)
        territory_count = int((land_count / (512.0 * 512.0)) * (
            MAX_TERRITORY_COUNT - MIN_TERRITORY_COUNT) + MIN_TERRITORY_COUNT)
        j = 512.0 / territory_count
        for i in range(territory_count):
            x1 = i * j
            y1 = 512 / 4
            x2 = (i + 1) * j
            y2 = y1 * 3
            flag = Territory(i, self, *self.get_random_location(
                zone=(x1, y1, x2, y2)))
            if i < territory_count / 2:
                team = self.blue_team
            elif i > (territory_count - 1) / 2:
                team = self.green_team
            else:
                # odd number - neutral
                team = None
            flag.team = team
            entities.append(flag)
        return entities

    def update(self):
        self.loop_count += 1
        BaseProtocol.update(self)
        for player in self.connections.values():
            if (player.map_data is not None and
                    not player.peer.reliableDataInTransit):
                player.continue_map_transfer()
        self.world.update(UPDATE_FREQUENCY)
        self.on_world_update()
        if self.loop_count % int(UPDATE_FPS / NETWORK_FPS) == 0:
            self.update_network()

    def update_network(self):
        items = []
        for i in range(32):
            position = orientation = None
            try:
                player = self.players[i]
                if (not player.filter_visibility_data and
                        not player.team.spectator):
                    world_object = player.world_object
                    position = world_object.position.get()
                    orientation = world_object.orientation.get()
            except (KeyError, TypeError, AttributeError):
                pass
            if position is None:
                position = (0.0, 0.0, 0.0)
                orientation = (0.0, 0.0, 0.0)
            items.append((position, orientation))
        world_update.items = items
        self.send_contained(world_update, unsequenced=True)

    def set_map(self, map):
        self.map = map
        self.world.map = map
        self.on_map_change(map)
        self.blue_team.initialize()
        self.green_team.initialize()
        if self.game_mode == TC_MODE:
            self.reset_tc()
        self.players = MultikeyDict()
        if self.connections:
            data = ProgressiveMapGenerator(self.map, parent=True)
            for connection in self.connections.values():
                if connection.player_id is None:
                    continue
                if connection.map_data is not None:
                    connection.disconnect()
                    continue
                connection.reset()
                connection._send_connection_data()
                connection.send_map(data.get_child())
        self.update_entities()

    def reset_game(self, player=None, territory=None):
        blue_team = self.blue_team
        green_team = self.green_team
        blue_team.initialize()
        green_team.initialize()
        if self.game_mode == CTF_MODE:
            if player is None:
                player = self.players.values()[0]
            intel_capture.player_id = player.player_id
            intel_capture.winning = True
            self.send_contained(intel_capture, save=True)
        elif self.game_mode == TC_MODE:
            if territory is None:
                territory = self.entities[0]
            territory_capture.object_index = territory.id
            territory_capture.winning = True
            territory_capture.state = territory.team.id
            self.send_contained(territory_capture)
            self.reset_tc()
        for entity in self.entities:
            entity.update()
        for player in self.players.values():
            if player.team is not None:
                player.spawn()

    def get_name(self, name):
        name = name.replace('%', '')
        new_name = name
        names = [p.name.lower() for p in self.players.values()]
        i = 0
        while new_name.lower() in names:
            i += 1
            new_name = name + str(i)
        return new_name

    def get_mode_mode(self):
        if self.game_mode == CTF_MODE:
            return 'ctf'
        elif self.game_mode == TC_MODE:
            return 'tc'
        return 'unknown'

    def get_random_location(self, force_land=True, zone=(0, 0, 512, 512)):
        x1, y1, x2, y2 = zone
        if force_land:
            x, y = self.map.get_random_point(x1, y1, x2, y2)
        else:
            x = random.randrange(x1, x2)
            y = random.randrange(y1, y2)
        z = self.map.get_z(x, y)
        return x, y, z

    def set_master(self):
        if self.master:
            get_master_connection(self).addCallbacks(
                self.got_master_connection,
                self.master_disconnected)

    def got_master_connection(self, connection):
        self.master_connection = connection
        connection.disconnect_callback = self.master_disconnected
        self.update_master()

    def master_disconnected(self, client=None):
        self.master_connection = None

    def update_master(self):
        if self.master_connection is None:
            return
        count = 0
        for connection in self.connections.values():
            if connection.player_id is not None:
                count += 1
        self.master_connection.set_count(count)

    def update_entities(self):
        map = self.map
        for entity in self.entities:
            moved = False
            if map.get_solid(entity.x, entity.y, entity.z - 1):
                moved = True
                entity.z -= 1
                while map.get_solid(entity.x, entity.y, entity.z - 1):
                    entity.z -= 1
            else:
                while not map.get_solid(entity.x, entity.y, entity.z):
                    moved = True
                    entity.z += 1
            if moved or self.on_update_entity(entity):
                entity.update()

    def send_chat(self, message, global_message=None, sender=None,
                  team=None, special=None):
        if special:
            message = SPECIAL_MESSAGE_PREFIXES[special] + message

            global_message = None
            sender = None

        for player in self.players.values():
            if player is sender:
                continue
            if player.deaf:
                continue
            if team is not None and player.team is not team:
                continue
            player.send_chat(message, global_message)

    def set_fog_color(self, color):
        self.fog_color = color
        fog_color.color = make_color(*color)
        self.send_contained(fog_color, save=True)

    def get_fog_color(self):
        return self.fog_color

    # events

    def on_cp_capture(self, cp):
        pass

    def on_game_end(self):
        pass

    def on_world_update(self):
        pass

    def on_map_change(self, map):
        pass

    def on_base_spawn(self, x, y, z, base, entity_id):
        pass

    def on_flag_spawn(self, x, y, z, flag, entity_id):
        pass

    def on_update_entity(self, entity):
        pass<|MERGE_RESOLUTION|>--- conflicted
+++ resolved
@@ -594,359 +594,6 @@
             pos = world_object.position
             if self.blocks < -BUILD_TOLERANCE:
                 return
-<<<<<<< HEAD
-            if self.hp:
-                world_object = self.world_object
-                if contained.id == loaders.OrientationData.id:
-                    x, y, z = contained.x, contained.y, contained.z
-                    if check_nan(x, y, z):
-                        self.on_hack_attempt(
-                            'Invalid orientation data received')
-                        return
-                    returned = self.on_orientation_update(x, y, z)
-                    if returned == False:
-                        return
-                    if returned is not None:
-                        x, y, z = returned
-                    world_object.set_orientation(x, y, z)
-                elif contained.id == loaders.PositionData.id:
-                    current_time = reactor.seconds()
-                    last_update = self.last_position_update
-                    self.last_position_update = current_time
-                    if last_update is not None:
-                        dt = current_time - last_update
-                        if dt < MAX_POSITION_RATE:
-                            self.set_location()
-                            return
-                    x, y, z = contained.x, contained.y, contained.z
-                    if check_nan(x, y, z):
-                        self.on_hack_attempt(
-                            'Invalid position data received')
-                        return
-                    position = world_object.position
-                    if not self.is_valid_position(x, y, z):
-                        # vanilla behaviour
-                        self.set_location()
-                        return
-                    if not self.freeze_animation:
-                        world_object.set_position(x, y, z)
-                        self.on_position_update()
-                    if self.filter_visibility_data:
-                        return
-                    game_mode = self.protocol.game_mode
-                    if game_mode == CTF_MODE:
-                        other_flag = self.team.other.flag
-                        if vector_collision(world_object.position,
-                                            self.team.base):
-                            if other_flag.player is self:
-                                self.capture_flag()
-                            self.check_refill()
-                        if other_flag.player is None and vector_collision(
-                                world_object.position, other_flag):
-                            self.take_flag()
-                    elif game_mode == TC_MODE:
-                        for entity in self.protocol.entities:
-                            collides = vector_collision(entity,
-                                                        world_object.position, TC_CAPTURE_DISTANCE)
-                            if self in entity.players:
-                                if not collides:
-                                    entity.remove_player(self)
-                            else:
-                                if collides:
-                                    entity.add_player(self)
-                            if collides and vector_collision(entity,
-                                                             world_object.position):
-                                self.check_refill()
-                elif contained.id == loaders.WeaponInput.id:
-                    primary = contained.primary
-                    secondary = contained.secondary
-                    if world_object.primary_fire != primary:
-                        if self.tool == WEAPON_TOOL:
-                            self.weapon_object.set_shoot(primary)
-                        if self.tool == WEAPON_TOOL or self.tool == SPADE_TOOL:
-                            self.on_shoot_set(primary)
-                    if world_object.secondary_fire != secondary:
-                        self.on_secondary_fire_set(secondary)
-                    world_object.primary_fire = primary
-                    world_object.secondary_fire = secondary
-                    if self.filter_weapon_input:
-                        return
-                    contained.player_id = self.player_id
-                    self.protocol.send_contained(contained, sender=self)
-                elif contained.id == loaders.InputData.id:
-                    returned = self.on_walk_update(contained.up, contained.down,
-                                                   contained.left, contained.right)
-                    if returned is not None:
-                        up, down, left, right = returned
-                        if (up != contained.up or down != contained.down or
-                                left != contained.left or right != contained.right):
-                            (contained.up, contained.down, contained.left,
-                                contained.right) = returned
-                            # XXX unsupported
-                            #~ self.send_contained(contained)
-                    if not self.freeze_animation:
-                        world_object.set_walk(contained.up, contained.down,
-                                              contained.left, contained.right)
-                    contained.player_id = self.player_id
-                    z_vel = world_object.velocity.z
-                    if contained.jump and not (z_vel >= 0 and z_vel < 0.017):
-                        contained.jump = False
-                    # XXX unsupported for now
-                    # returned = self.on_animation_update(contained.primary_fire,
-                        # contained.secondary_fire, contained.jump,
-                        # contained.crouch)
-                    # if returned is not None:
-                        # fire1, fire2, jump, crouch = returned
-                        # if (fire1 != contained.primary_fire or
-                        # fire2 != contained.secondary_fire or
-                        # jump != contained.jump or
-                        # crouch != contained.crouch):
-                        # (contained.primary_fire, contained.secondary_fire,
-                        # contained.jump, contained.crouch) = returned
-                        # self.send_contained(contained)
-                    returned = self.on_animation_update(contained.jump,
-                                                        contained.crouch, contained.sneak, contained.sprint)
-                    if returned is not None:
-                        jump, crouch, sneak, sprint = returned
-                        if (jump != contained.jump or crouch != contained.crouch or
-                                sneak != contained.sneak or sprint != contained.sprint):
-                            (contained.jump, contained.crouch, contained.sneak,
-                                contained.sprint) = returned
-                            self.send_contained(contained)
-                    if not self.freeze_animation:
-                        world_object.set_animation(contained.jump,
-                                                   contained.crouch, contained.sneak, contained.sprint)
-                    if self.filter_visibility_data or self.filter_animation_data:
-                        return
-                    self.protocol.send_contained(contained, sender=self)
-                elif contained.id == loaders.WeaponReload.id:
-                    self.weapon_object.reload()
-                    if self.filter_animation_data:
-                        return
-                    contained.player_id = self.player_id
-                    self.protocol.send_contained(contained, sender=self)
-                elif contained.id == loaders.HitPacket.id:
-                    value = contained.value
-                    is_melee = value == MELEE
-                    if not is_melee and self.weapon_object.is_empty():
-                        return
-                    try:
-                        player = self.protocol.players[contained.player_id]
-                    except KeyError:
-                        return
-                    valid_hit = world_object.validate_hit(player.world_object,
-                                                          value, HIT_TOLERANCE)
-                    if not valid_hit:
-                        return
-                    position1 = world_object.position
-                    position2 = player.world_object.position
-                    if is_melee:
-                        if not vector_collision(position1, position2,
-                                                MELEE_DISTANCE):
-                            return
-                        hit_amount = self.protocol.melee_damage
-                    else:
-                        hit_amount = self.weapon_object.get_damage(
-                            value, position1, position2)
-                    if is_melee:
-                        kill_type = MELEE_KILL
-                    elif contained.value == HEAD:
-                        kill_type = HEADSHOT_KILL
-                    else:
-                        kill_type = WEAPON_KILL
-                    returned = self.on_hit(hit_amount, player, kill_type, None)
-                    if returned == False:
-                        return
-                    elif returned is not None:
-                        hit_amount = returned
-                    player.hit(hit_amount, self, kill_type)
-                elif contained.id == loaders.GrenadePacket.id:
-                    if check_nan(contained.value) or check_nan(*contained.position) or check_nan(*contained.velocity):
-                        self.on_hack_attempt("Invalid grenade data")
-                        return
-                    if not self.grenades:
-                        return
-                    self.grenades -= 1
-                    if not self.is_valid_position(*contained.position):
-                        contained.position = self.world_object.position.get()
-                    if self.on_grenade(contained.value) == False:
-                        return
-                    grenade = self.protocol.world.create_object(
-                        world.Grenade, contained.value,
-                        Vertex3(*contained.position), None,
-                        Vertex3(*contained.velocity), self.grenade_exploded)
-                    grenade.team = self.team
-                    self.on_grenade_thrown(grenade)
-                    if self.filter_visibility_data:
-                        return
-                    contained.player_id = self.player_id
-                    self.protocol.send_contained(contained,
-                                                 sender=self)
-                elif contained.id == loaders.SetTool.id:
-                    if self.on_tool_set_attempt(contained.value) == False:
-                        return
-                    old_tool = self.tool
-                    self.tool = contained.value
-                    if old_tool == WEAPON_TOOL:
-                        self.weapon_object.set_shoot(False)
-                    if self.tool == WEAPON_TOOL:
-                        self.on_shoot_set(self.world_object.primary_fire)
-                        self.weapon_object.set_shoot(
-                            self.world_object.primary_fire)
-                    self.world_object.set_weapon(self.tool == WEAPON_TOOL)
-                    self.on_tool_changed(self.tool)
-                    if self.filter_visibility_data or self.filter_animation_data:
-                        return
-                    set_tool.player_id = self.player_id
-                    set_tool.value = contained.value
-                    self.protocol.send_contained(set_tool, sender=self)
-                elif contained.id == loaders.SetColor.id:
-                    color = get_color(contained.value)
-                    if self.on_color_set_attempt(color) == False:
-                        return
-                    self.color = color
-                    self.on_color_set(color)
-                    if self.filter_animation_data:
-                        return
-                    contained.player_id = self.player_id
-                    self.protocol.send_contained(contained, sender=self,
-                                                 save=True)
-                elif contained.id == loaders.BlockAction.id:
-                    value = contained.value
-                    if value == BUILD_BLOCK:
-                        interval = TOOL_INTERVAL[BLOCK_TOOL]
-                    elif self.tool == WEAPON_TOOL:
-                        if self.weapon_object.is_empty():
-                            return
-                        interval = WEAPON_INTERVAL[self.weapon]
-                    else:
-                        interval = TOOL_INTERVAL[self.tool]
-                    current_time = reactor.seconds()
-                    last_time = self.last_block
-                    self.last_block = current_time
-                    if (self.rapid_hack_detect and last_time is not None and
-                            current_time - last_time < interval):
-                        self.rapids.add(current_time)
-                        if self.rapids.check():
-                            start, end = self.rapids.get()
-                            if end - start < MAX_RAPID_SPEED:
-                                print('RAPID HACK:', self.rapids.window)
-                                self.on_hack_attempt('Rapid hack detected')
-                        return
-                    map = self.protocol.map
-                    x = contained.x
-                    y = contained.y
-                    z = contained.z
-                    if z >= 62:
-                        return
-                    if value == BUILD_BLOCK:
-                        self.blocks -= 1
-                        pos = world_object.position
-                        if self.blocks < -BUILD_TOLERANCE:
-                            return
-                        elif not collision_3d(pos.x, pos.y, pos.z, x, y, z,
-                                              MAX_BLOCK_DISTANCE):
-                            return
-                        elif self.on_block_build_attempt(x, y, z) == False:
-                            return
-                        elif not map.build_point(x, y, z, self.color):
-                            return
-                        self.on_block_build(x, y, z)
-                    else:
-                        if not map.get_solid(x, y, z):
-                            return
-                        pos = world_object.position
-                        if self.tool == SPADE_TOOL and not collision_3d(
-                                pos.x, pos.y, pos.z, x, y, z, MAX_DIG_DISTANCE):
-                            return
-                        if self.on_block_destroy(x, y, z, value) == False:
-                            return
-                        elif value == DESTROY_BLOCK:
-                            count = map.destroy_point(x, y, z)
-                            if count:
-                                self.total_blocks_removed += count
-                                self.blocks = min(50, self.blocks + 1)
-                                self.on_block_removed(x, y, z)
-                        elif value == SPADE_DESTROY:
-                            for xyz in ((x, y, z), (x, y, z + 1), (x, y, z - 1)):
-                                count = map.destroy_point(*xyz)
-                                if count:
-                                    self.total_blocks_removed += count
-                                    self.on_block_removed(*xyz)
-                        self.last_block_destroy = reactor.seconds()
-                    block_action.x = x
-                    block_action.y = y
-                    block_action.z = z
-                    block_action.value = contained.value
-                    block_action.player_id = self.player_id
-                    self.protocol.send_contained(block_action, save=True)
-                    self.protocol.update_entities()
-                elif contained.id == loaders.BlockLine.id:
-                    x1, y1, z1 = (contained.x1, contained.y1, contained.z1)
-                    x2, y2, z2 = (contained.x2, contained.y2, contained.z2)
-                    pos = world_object.position
-                    if not collision_3d(pos.x, pos.y, pos.z, x2, y2, z2,
-                                        MAX_BLOCK_DISTANCE):
-                        return
-                    points = world.cube_line(x1, y1, z1, x2, y2, z2)
-                    if not points:
-                        return
-                    if len(points) > (self.blocks + BUILD_TOLERANCE):
-                        return
-                    map = self.protocol.map
-                    if self.on_line_build_attempt(points) == False:
-                        return
-                    for point in points:
-                        x, y, z = point
-                        if not map.build_point(x, y, z, self.color):
-                            break
-                    self.blocks -= len(points)
-                    self.on_line_build(points)
-                    contained.player_id = self.player_id
-                    self.protocol.send_contained(contained, save=True)
-                    self.protocol.update_entities()
-            if self.name:
-                if contained.id == loaders.ChatMessage.id:
-                    if not self.name:
-                        return
-                    value = contained.value
-                    if value.startswith('/'):
-                        self.on_command(*parse_command(value[1:]))
-                    else:
-                        global_message = contained.chat_type == CHAT_ALL
-                        result = self.on_chat(value, global_message)
-                        if result == False:
-                            return
-                        elif result is not None:
-                            value = result
-                        contained.chat_type = CHAT_ALL if global_message else CHAT_TEAM
-                        contained.value = value
-                        contained.player_id = self.player_id
-                        if global_message:
-                            team = None
-                        else:
-                            team = self.team
-                        for player in self.protocol.players.values():
-                            if not player.deaf:
-                                if team is None or team is player.team:
-                                    player.send_contained(contained)
-                        self.on_chat_sent(value, global_message)
-                elif contained.id == loaders.FogColor.id:
-                    color = get_color(contained.color)
-                    self.on_command('fog', [str(item) for item in color])
-                elif contained.id == loaders.ChangeWeapon.id:
-                    if self.on_weapon_set(contained.weapon) == False:
-                        return
-                    self.weapon = contained.weapon
-                    self.set_weapon(self.weapon)
-                elif contained.id == loaders.ChangeTeam.id:
-                    team = self.protocol.teams[contained.team]
-                    ret = self.on_team_join(team)
-                    if ret is False:
-                        return
-                    team = ret or team
-                    self.set_team(team)
-=======
             elif not collision_3d(pos.x, pos.y, pos.z, x, y, z,
                                   MAX_BLOCK_DISTANCE):
                 return
@@ -1034,6 +681,10 @@
                 team = None
             else:
                 team = self.team
+            for player in self.protocol.players.values():
+                if not player.deaf:
+                    if team is None or team is player.team:
+                        player.send_contained(contained)
             self.protocol.send_contained(contained, team=team)
             self.on_chat_sent(value, global_message)
 
@@ -1065,7 +716,6 @@
             return
         team = ret or team
         self.set_team(team)
->>>>>>> 9c2eeafb
 
     def is_valid_position(self, x, y, z, distance=None):
         if not self.speedhack_detect:
