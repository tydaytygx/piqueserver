--- conflicted
+++ resolved
@@ -426,10 +426,7 @@
         cdef int intel_flags = reader.readByte(True)
         self.team1_has_intel = intel_flags & 1
         self.team2_has_intel = (intel_flags >> 1) & 1
-<<<<<<< HEAD
-=======
-        
->>>>>>> eaba5b3c
+
         if self.team2_has_intel:
             self.team1_carrier = reader.readByte(True)
             reader.skipBytes(11)
@@ -458,11 +455,7 @@
             self.team2_has_intel << 1))
             
         reader.writeByte(intel_flags, True)
-<<<<<<< HEAD
-        reader.pad(3)
-=======
-        
->>>>>>> eaba5b3c
+        
         if self.team2_has_intel:
             reader.writeByte(self.team1_carrier, True)
             reader.pad(11)
