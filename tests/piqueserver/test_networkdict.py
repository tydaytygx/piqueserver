from piqueserver.networkdict import NetworkDict
import unittest


class TestNetworkDict(unittest.TestCase):

    def test_read_make_list(self):
        ban_list = [
            ["GOD", "177.47.27.223", ": esp hacker", 1511717871.435394],
            ["Tragon700", "187.16.185.94", ": AIMBOT", 1511718148.115572],
            ["Bradley", "94.193.254.118", ": ESP", 1511716740.165356],
            ["GOD", "189.24.61.113", ": ANT BAN", 1511718023.381783],
            ["RUszaj SIe", "188.146.106.109",
             ": Sle auto-headshot auto-kill", 1511718234.179913],
            ["Dj_Hazel_PL", "185.46.170.234", ": Hack", 1511715860.348984],
            ["(unknown)", "178.63.171.105", ": Hack", 1511716248.032651],
            ["Ken Kaneki", "177.222.250.65", ": kaneki afk", 1511718856.598152],
            ["panic-recover", "172.17.0.1", ": 10", 1512040137.320614],
            ["panic-recover", "172.17.0.2", ": who", 1512043319.372366]
        ]
        networkdict = NetworkDict()
        networkdict.read_list(ban_list)
        self.assertEqual(ban_list, networkdict.make_list())

    def test_overwrite(self):
        """test if adding new info to an IP updates it"""
        networkdict = NetworkDict()
        value1 = ("hi", 123, "asd")
        value2 = ("hmm", 125, "asd")
        networkdict["127.0.0.1"] = value1
        networkdict["127.0.0.1"] = value2
        self.assertEqual(networkdict["127.0.0.1"], value2)

    def test_get_set(self):
        networkdict = NetworkDict()
        networkdict["177.47.27.223/24"] = [
            'GOD', ': esp hacker', 1511717871.435394]
        try:
            networkdict["177.47.27.223"]
        except KeyError:
            self.fail("Should not get a KeyError on an existing key")

    def test_get_nonexisting(self):
        networkdict = NetworkDict()
        self.assertRaises(KeyError, lambda: networkdict["127.0.0.1"])

    def test_del(self):
        networkdict = NetworkDict()
        networkdict["177.47.27.223"] = [
            'GOD', ': esp hacker', 1511717871.435394]
        del networkdict["177.47.27.223"]
        self.assertRaises(KeyError, lambda: networkdict["177.47.27.223"])

<<<<<<< HEAD
    def test_pop(self):
        networkdict = NetworkDict()
        networkdict["1.1.1.1"] = [
            'GOD', ': esp hacker', 1511717871.435394]
        networkdict["2.2.2.2"] = [
            'whoa', 'being 1337', 1511717871.435394]
        self.assertEqual(networkdict.pop()[1][0], "whoa")
        self.assertRaises(KeyError, lambda: networkdict["2.2.2.2"])
=======
    def test_remove(self):
        networkdict = NetworkDict()
        networkdict["177.47.27.223"] = [
            'GOD', ': esp hacker', 1511717871.435394]
        removed = networkdict.remove("177.47.27.223")
        self.assertRaises(KeyError, lambda: networkdict["177.47.27.223"])
        self.assertEqual(len(networkdict), 0)
        self.assertEqual(str(removed[0][0]), "177.47.27.223/32")
        self.assertEqual(removed[0][1],
            ['GOD', ': esp hacker', 1511717871.435394])

    def test_pop(self):
        networkdict = NetworkDict()
        networkdict["177.47.27.223"] = [
            'GOD', ': esp hacker', 1511717871.435394]
        networkdict.pop()
        self.assertRaises(KeyError, lambda: networkdict["177.47.27.223"])
>>>>>>> a23cf19d

    def test_contains_nonexisting(self):
        networkdict = NetworkDict()
        self.assertEqual(("177.47.27.223" in networkdict), False)

    def test_contains_existing(self):
        networkdict = NetworkDict()
        networkdict["177.47.27.223"] = [
            'GOD', ': esp hacker', 1511717871.435394]
        self.assertEqual(("177.47.27.223" in networkdict), True)

    def test_contains_iprange(self):
        networkdict = NetworkDict()
        cases = [
            # Start IP: 56.0.0.0 End IP: 56.255.255.255
            {"iprange": "56.0.0.0/8", "within": "56.200.0.1", "outside": "57.200.0.1"},
            # Start IP: 127.0.0.0 End IP: 127.0.255.255
            {"iprange": "127.0.0.1/16", "within": "127.0.232.225",
                "outside": "127.1.232.225"},
            # Start IP: 127.0.0.0 End IP: 127.0.0.255
            {"iprange": "172.0.0.1/24", "within": "172.0.0.22",
                "outside": "127.1.232.225"}
        ]
        for case in cases:
            networkdict[case["iprange"]] = [
                'GOD', ': esp hacker', 1511717871.435394]
            self.assertEqual((case["within"] in networkdict), True)
            self.assertEqual((case["outside"] in networkdict), False)<|MERGE_RESOLUTION|>--- conflicted
+++ resolved
@@ -51,7 +51,6 @@
         del networkdict["177.47.27.223"]
         self.assertRaises(KeyError, lambda: networkdict["177.47.27.223"])
 
-<<<<<<< HEAD
     def test_pop(self):
         networkdict = NetworkDict()
         networkdict["1.1.1.1"] = [
@@ -60,7 +59,7 @@
             'whoa', 'being 1337', 1511717871.435394]
         self.assertEqual(networkdict.pop()[1][0], "whoa")
         self.assertRaises(KeyError, lambda: networkdict["2.2.2.2"])
-=======
+
     def test_remove(self):
         networkdict = NetworkDict()
         networkdict["177.47.27.223"] = [
@@ -71,14 +70,6 @@
         self.assertEqual(str(removed[0][0]), "177.47.27.223/32")
         self.assertEqual(removed[0][1],
             ['GOD', ': esp hacker', 1511717871.435394])
-
-    def test_pop(self):
-        networkdict = NetworkDict()
-        networkdict["177.47.27.223"] = [
-            'GOD', ': esp hacker', 1511717871.435394]
-        networkdict.pop()
-        self.assertRaises(KeyError, lambda: networkdict["177.47.27.223"])
->>>>>>> a23cf19d
 
     def test_contains_nonexisting(self):
         networkdict = NetworkDict()
