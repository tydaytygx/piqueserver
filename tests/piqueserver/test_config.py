import tempfile
from pprint import pprint

from six import StringIO

import unittest
<<<<<<< HEAD
from piqueserver.config import ConfigStore, JSON_FORMAT, TOML_FORMAT

simple_toml_contents = '''
=======
from piqueserver.config import config, JSON_FORMAT, TOML_FORMAT
from io import StringIO

SIMPLE_TOML_CONFIG = u"""
>>>>>>> eb0ea354
title = "something"
testnumber = 42

[server]
name = "piqueserver instance"
game_mode = "ctf"
port = 4567

[passwords]
admin = ["adminpass1", "adminpass2", "adminpass3"]
moderator = ["modpass"]

[squad]
respawn_time = 32
size = 5

[server.things]
thing1 = "something"
<<<<<<< HEAD
'''
=======
"""
>>>>>>> eb0ea354


class TestExampleConfig(unittest.TestCase):

    def setUp(self):
        self.toml_file = StringIO(simple_toml_contents)

    def test_simple(self):
<<<<<<< HEAD
        config = ConfigStore()
        config.load_from_file(self.toml_file)
=======
        f = StringIO(SIMPLE_TOML_CONFIG)
        config.load_from_file(f)
>>>>>>> eb0ea354

        gravity = config.option('gravity', cast=bool, default=True)
        self.assertEqual(gravity.get(), True)

        gravity.set(False)
        self.assertEqual(gravity.get(), False)

        title = config.option('title', default=None)
        self.assertEqual(title.get(), 'something')

        n = config.option('testnumber', cast=int, default=None)
        self.assertEqual(n.get(), 42)

        s = config.option('testnumber', cast=str, default=None)
        self.assertEqual(s.get(), '42')

    def test_validation(self):
<<<<<<< HEAD
        config = ConfigStore()
        config.load_from_file(self.toml_file)
=======
        f = StringIO(SIMPLE_TOML_CONFIG)
        config.load_from_file(f)
>>>>>>> eb0ea354

        bounded = config.option('testboundednumber', cast=int,
                                validate=lambda n: 0 < n < 11, default=5)

        with self.assertRaises(ValueError):
            bounded.set(30)

        self.assertEqual(bounded.get(), 5)

        bounded.set(6)
        self.assertEqual(bounded.get(), 6)

    def test_get(self):
<<<<<<< HEAD
        config = ConfigStore()
        test = config.option('testthing')
        config.load_from_file(self.toml_file)
=======
        f = StringIO(SIMPLE_TOML_CONFIG)
        test = config.option('testthing')
        config.load_from_file(f)
>>>>>>> eb0ea354

        self.assertEqual(test.get(), None)

        test.set('something')

        self.assertEqual(test.get(), 'something')

    def test_nested(self):
<<<<<<< HEAD
        config = ConfigStore()
        config.load_from_file(self.toml_file)
=======
        f = StringIO(SIMPLE_TOML_CONFIG)
        config.load_from_file(f)
>>>>>>> eb0ea354

        server_config = config.section('server')
        port = server_config.option('port')
        self.assertEqual(port.get(), 4567)

        lol = config.section('lol')
        test = lol.option('nonexistant', default='hi')
        self.assertEqual(test.get(), 'hi')

        raw = config.get_dict()

        self.assertEqual(raw['server']['port'], 4567)
        self.assertEqual(raw['lol']['nonexistant'], 'hi')

        raw = server_config.get_dict()
        self.assertEqual(raw['port'], 4567)
        self.assertEqual(raw['name'], 'piqueserver instance')

        server_config.update_from_dict({'port': 1})
        raw = server_config.get_dict()
        self.assertEqual(raw['port'], 1)
        self.assertEqual(raw['name'], 'piqueserver instance')

        server_config.load_from_dict({'port': 1})
        self.assertEqual(server_config.get_dict(), {'port': 1})
        self.assertEqual(test.get(), 'hi')

    def test_reload(self):
<<<<<<< HEAD
        config = ConfigStore()
        config.load_from_file(self.toml_file)
=======
        f = StringIO(SIMPLE_TOML_CONFIG)
        config.load_from_file(f)
>>>>>>> eb0ea354

        server_config = config.section('server')
        port = server_config.option('port', default=32887)
        self.assertEqual(port.get(), 4567)

        config.load_from_dict({})
        self.assertEqual(port.get(), 32887)
        port.set(456)
        self.assertEqual(port.get(), 456)

        config.load_from_dict({})
        port.set(5555)
        self.assertEqual(port.get(), 5555)

    def test_raw_loading(self):
        config = ConfigStore()
        config.load_from_dict({})
        name = config.option('name')
        port = config.section('server').option('port')

        obj = {'server': {'port': 4567}, 'name': 'thing'}
        config.load_from_dict(obj)
        self.assertEqual(name.get(), 'thing')

        obj = {'server': {'port': 42}}
        config.update_from_dict(obj)
        self.assertEqual(port.get(), 42)
        self.assertEqual(name.get(), 'thing')

        obj = {'server': {'port': 4567}, 'name': 'thing'}
        config.load_from_dict(obj)
        self.assertEqual(port.get(), 4567)
        self.assertEqual(name.get(), 'thing')

    def test_fail_load(self):
<<<<<<< HEAD
        config = ConfigStore()

        with self.assertRaises(ValueError):
            config.load_from_file(self.toml_file, format_='aoeuaoeu')

        with self.assertRaises(ValueError):
            config.load_from_file(self.toml_file, format_=JSON_FORMAT)

    def test_json(self):
        config = ConfigStore()
        f = StringIO('''
        {
            "name": "piqueserver instance"
        }
        ''')
        config.load_from_file(f, format_=JSON_FORMAT)
=======
        f = StringIO(SIMPLE_TOML_CONFIG)

        with self.assertRaises(ValueError):
            config.load_from_file(f, format_='aoeuaoeu')

        with self.assertRaises(ValueError):
            config.load_from_file(f, format_=JSON_FORMAT)

    def test_json_default(self):
        with open('piqueserver/config/config.json') as f:
            config.load_from_file(f, format_=JSON_FORMAT)
>>>>>>> eb0ea354

        # "name" : "piqueserver instance",
        name = config.option('name')
        self.assertEqual(name.get(), 'piqueserver instance')

    def test_more_nested(self):
<<<<<<< HEAD
        config = ConfigStore()
        config.load_from_file(self.toml_file)
=======
        f = StringIO(SIMPLE_TOML_CONFIG)
        config.load_from_file(f)
>>>>>>> eb0ea354

        server_config = config.section('server')
        port = server_config.option('port')
        self.assertEqual(port.get(), 4567)

        thing_config = server_config.section('things')
        self.assertEqual(thing_config.option('thing1').get(), 'something')

        thing2 = thing_config.option('thing2')
        thing2.set('something else')

        self.assertEqual(thing_config.get_dict(), {'thing1': 'something', 'thing2': 'something else'})

    def test_nested_update(self):
<<<<<<< HEAD
        config = ConfigStore()
        config.load_from_file(self.toml_file)
=======
        f = StringIO(SIMPLE_TOML_CONFIG)
        config.load_from_file(f)
>>>>>>> eb0ea354

        updates = {
                'server': {
                    'things': {
                        'thing2': 'added'
                        }
                    }
                }

        config.update_from_dict(updates)

        raw = config.get_dict()

        self.assertEqual(raw['server']['things']['thing1'], 'something')
        self.assertEqual(raw['server']['things']['thing2'], 'added')
        self.assertEqual(raw['server']['name'], 'piqueserver instance')

    def test_dump_to_file(self):
<<<<<<< HEAD
        config = ConfigStore()
        config.load_from_file(self.toml_file)
=======
        f = StringIO(SIMPLE_TOML_CONFIG)
        config.load_from_file(f)
>>>>>>> eb0ea354

        with self.assertRaises(ValueError):
            config.dump_to_file(None, format_='garbage123')

        with tempfile.TemporaryFile(mode='w+') as f:
            config.dump_to_file(f, JSON_FORMAT)
            f.seek(0)
            out = f.read().strip()
            # at least make sure it wrote something that could be json
            self.assertEqual(out[0], '{')
            self.assertEqual(out[-1], '}')

        with tempfile.TemporaryFile(mode='w+') as f:
            config.dump_to_file(f, TOML_FORMAT)
            f.seek(0)
            out = f.read().strip()
            # at least make sure it wrote something that could be toml
            self.assertIn('[server]', out)

    def test_check_unused(self):
        config = ConfigStore()
        d = {
                'server': {
                    'name': 'wat',
                    'unreg1': 'nothing',
                    },
                'unreg2': {
                    'unreg3': 'should not be warned about'
                    }
                }
        config.load_from_dict(d)

        server_config = config.section('server')
        name = server_config.option('name')

        one = config.check_unused()
        two = {
                'server': {
                    'unreg1': 'nothing',
                    },
                'unreg2': {
                    'unreg3': 'should not be warned about'
                    }
                }
        self.assertEqual(one, two)<|MERGE_RESOLUTION|>--- conflicted
+++ resolved
@@ -4,16 +4,10 @@
 from six import StringIO
 
 import unittest
-<<<<<<< HEAD
 from piqueserver.config import ConfigStore, JSON_FORMAT, TOML_FORMAT
-
-simple_toml_contents = '''
-=======
-from piqueserver.config import config, JSON_FORMAT, TOML_FORMAT
 from io import StringIO
 
 SIMPLE_TOML_CONFIG = u"""
->>>>>>> eb0ea354
 title = "something"
 testnumber = 42
 
@@ -32,26 +26,15 @@
 
 [server.things]
 thing1 = "something"
-<<<<<<< HEAD
-'''
-=======
 """
->>>>>>> eb0ea354
 
 
 class TestExampleConfig(unittest.TestCase):
 
-    def setUp(self):
-        self.toml_file = StringIO(simple_toml_contents)
-
     def test_simple(self):
-<<<<<<< HEAD
-        config = ConfigStore()
-        config.load_from_file(self.toml_file)
-=======
-        f = StringIO(SIMPLE_TOML_CONFIG)
-        config.load_from_file(f)
->>>>>>> eb0ea354
+        config = ConfigStore()
+        f = StringIO(SIMPLE_TOML_CONFIG)
+        config.load_from_file(f)
 
         gravity = config.option('gravity', cast=bool, default=True)
         self.assertEqual(gravity.get(), True)
@@ -69,13 +52,9 @@
         self.assertEqual(s.get(), '42')
 
     def test_validation(self):
-<<<<<<< HEAD
-        config = ConfigStore()
-        config.load_from_file(self.toml_file)
-=======
-        f = StringIO(SIMPLE_TOML_CONFIG)
-        config.load_from_file(f)
->>>>>>> eb0ea354
+        config = ConfigStore()
+        f = StringIO(SIMPLE_TOML_CONFIG)
+        config.load_from_file(f)
 
         bounded = config.option('testboundednumber', cast=int,
                                 validate=lambda n: 0 < n < 11, default=5)
@@ -89,15 +68,10 @@
         self.assertEqual(bounded.get(), 6)
 
     def test_get(self):
-<<<<<<< HEAD
         config = ConfigStore()
         test = config.option('testthing')
-        config.load_from_file(self.toml_file)
-=======
-        f = StringIO(SIMPLE_TOML_CONFIG)
-        test = config.option('testthing')
-        config.load_from_file(f)
->>>>>>> eb0ea354
+        f = StringIO(SIMPLE_TOML_CONFIG)
+        config.load_from_file(f)
 
         self.assertEqual(test.get(), None)
 
@@ -106,13 +80,9 @@
         self.assertEqual(test.get(), 'something')
 
     def test_nested(self):
-<<<<<<< HEAD
-        config = ConfigStore()
-        config.load_from_file(self.toml_file)
-=======
-        f = StringIO(SIMPLE_TOML_CONFIG)
-        config.load_from_file(f)
->>>>>>> eb0ea354
+        config = ConfigStore()
+        f = StringIO(SIMPLE_TOML_CONFIG)
+        config.load_from_file(f)
 
         server_config = config.section('server')
         port = server_config.option('port')
@@ -141,13 +111,9 @@
         self.assertEqual(test.get(), 'hi')
 
     def test_reload(self):
-<<<<<<< HEAD
-        config = ConfigStore()
-        config.load_from_file(self.toml_file)
-=======
-        f = StringIO(SIMPLE_TOML_CONFIG)
-        config.load_from_file(f)
->>>>>>> eb0ea354
+        config = ConfigStore()
+        f = StringIO(SIMPLE_TOML_CONFIG)
+        config.load_from_file(f)
 
         server_config = config.section('server')
         port = server_config.option('port', default=32887)
@@ -183,14 +149,14 @@
         self.assertEqual(name.get(), 'thing')
 
     def test_fail_load(self):
-<<<<<<< HEAD
-        config = ConfigStore()
-
-        with self.assertRaises(ValueError):
-            config.load_from_file(self.toml_file, format_='aoeuaoeu')
-
-        with self.assertRaises(ValueError):
-            config.load_from_file(self.toml_file, format_=JSON_FORMAT)
+        config = ConfigStore()
+        f = StringIO(SIMPLE_TOML_CONFIG)
+
+        with self.assertRaises(ValueError):
+            config.load_from_file(f, format_='aoeuaoeu')
+
+        with self.assertRaises(ValueError):
+            config.load_from_file(f, format_=JSON_FORMAT)
 
     def test_json(self):
         config = ConfigStore()
@@ -200,32 +166,11 @@
         }
         ''')
         config.load_from_file(f, format_=JSON_FORMAT)
-=======
-        f = StringIO(SIMPLE_TOML_CONFIG)
-
-        with self.assertRaises(ValueError):
-            config.load_from_file(f, format_='aoeuaoeu')
-
-        with self.assertRaises(ValueError):
-            config.load_from_file(f, format_=JSON_FORMAT)
-
-    def test_json_default(self):
-        with open('piqueserver/config/config.json') as f:
-            config.load_from_file(f, format_=JSON_FORMAT)
->>>>>>> eb0ea354
-
-        # "name" : "piqueserver instance",
-        name = config.option('name')
-        self.assertEqual(name.get(), 'piqueserver instance')
 
     def test_more_nested(self):
-<<<<<<< HEAD
-        config = ConfigStore()
-        config.load_from_file(self.toml_file)
-=======
-        f = StringIO(SIMPLE_TOML_CONFIG)
-        config.load_from_file(f)
->>>>>>> eb0ea354
+        config = ConfigStore()
+        f = StringIO(SIMPLE_TOML_CONFIG)
+        config.load_from_file(f)
 
         server_config = config.section('server')
         port = server_config.option('port')
@@ -240,13 +185,9 @@
         self.assertEqual(thing_config.get_dict(), {'thing1': 'something', 'thing2': 'something else'})
 
     def test_nested_update(self):
-<<<<<<< HEAD
-        config = ConfigStore()
-        config.load_from_file(self.toml_file)
-=======
-        f = StringIO(SIMPLE_TOML_CONFIG)
-        config.load_from_file(f)
->>>>>>> eb0ea354
+        config = ConfigStore()
+        f = StringIO(SIMPLE_TOML_CONFIG)
+        config.load_from_file(f)
 
         updates = {
                 'server': {
@@ -265,13 +206,9 @@
         self.assertEqual(raw['server']['name'], 'piqueserver instance')
 
     def test_dump_to_file(self):
-<<<<<<< HEAD
-        config = ConfigStore()
-        config.load_from_file(self.toml_file)
-=======
-        f = StringIO(SIMPLE_TOML_CONFIG)
-        config.load_from_file(f)
->>>>>>> eb0ea354
+        config = ConfigStore()
+        f = StringIO(SIMPLE_TOML_CONFIG)
+        config.load_from_file(f)
 
         with self.assertRaises(ValueError):
             config.dump_to_file(None, format_='garbage123')
